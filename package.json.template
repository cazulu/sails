--- conflicted
+++ resolved
@@ -16,12 +16,8 @@
     "lib": "lib"
   },
   "dependencies": {
-<<<<<<< HEAD
     "waterline": "0.0.1",
-    "rigging": "12.11.2423",
-=======
     "rigging": "12.12.2000",
->>>>>>> a9fb9aae
     "express": "= 2.5.11",
     "socket.io": "= 0.9.6",
     "ejs":"=0.7.2",
