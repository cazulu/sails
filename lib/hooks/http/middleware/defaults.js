--- conflicted
+++ resolved
@@ -199,14 +199,7 @@
     handleBodyParserError: function handleBodyParserError(err, req, res, next) {
       var bodyParserFailureErrorMsg = 'Unable to parse HTTP body- error occurred :: ' + util.inspect((err&&err.stack)?err.stack:err, false, null);
       sails.log.error(bodyParserFailureErrorMsg);
-<<<<<<< HEAD
-      if (IS_PRODUCTION && sails.config.keepResponseErrors !== true) {
-        return res.send(400);
-      }
-      return res.send(400, bodyParserFailureErrorMsg);
-=======
       return res.status(400).send(bodyParserFailureErrorMsg);
->>>>>>> 0d38af38
     },
 
 
