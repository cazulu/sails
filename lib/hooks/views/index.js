--- conflicted
+++ resolved
@@ -41,14 +41,6 @@
 		 */
 
 		initialize: function (cb) {
-<<<<<<< HEAD
-			var self = this;
-=======
-
-			if ( !sails.config.hooks.http ) {
-				return cb('`views` hook requires the `http` hook, but the `http` hook is disabled.  Please enable both or neither.');
-			}
->>>>>>> 3a8883a7
 				
 			// Add res.view() method to compatible middleware
 			sails.on('router:before', function () {
