/**
 * Module dependencies
 */

var path = require('path'),
  _ = require('lodash');


/**
 * Adds res.view() method (an enhanced version of res.render) to response object.
 * `res.view()` automatically renders the appropriate view based on the calling middleware's source route
 * Note: the original function is still accessible via res.render()
 *
 * @param {Request}  req
 * @param {Response} res
 * @param {Function} next
 */

module.exports = function _addResViewMethod(req, res, next) {

<<<<<<< HEAD
	var sails = req._sails;


	/**
	 * res.view([specifiedPath|locals], [locals])
	 *
	 * @param {String} specifiedPath
	 *				-> path to the view file to load (minus the file extension)
	 *					relative to the app's `views` directory
	 * @param {Object} locals
	 *				-> view locals (data that is accessible in the view template)
	 * @param {Function} cb_view(err)
	 *				-> called when the view rendering is complete (response is already sent, or in the process)
	 *					(probably should be @api private)
	 * @api public
	 */
	res.view = function (specifiedPath, locals, cb_view) {


		sails.log.verbose('Running res.view(' + (specifiedPath ? specifiedPath : '') + ')...');

		// By default, generate a path to the view using what we know about the controller+action
		var relPathToView;

		// Ensure req.target is an object, then merge it into req.options
		// (this helps ensure backwards compatibility for users who were relying
		//  on `req.target` in previous versions of Sails)
		req.options = _.defaults(req.options, req.target || {});

		// Try to guess the view by looking at the controller/action
		if (!req.options.view) {
			relPathToView = req.options.controller + '/' + req.options.action;
		}
		// Use the new view config
		else relPathToView = req.options.view;

		// Now we have a reasonable guess in `relPathToView`

		// If the path to a view was explicitly specified, use that
		// Serve the view specified
		//
		// If first arg is not an object, treat it like the path
		if ( specifiedPath && !_.isObject(specifiedPath)) {
			relPathToView = specifiedPath;
		}
		// If first arg ISSSSS AN object, treat it like locals
		else if (_.isObject(specifiedPath)) {

			// If the "locals" argument is actually the "specifiedPath"
			// give em the old switcheroo
			relPathToView = locals || relPathToView;
			locals = specifiedPath;
		}


		// Ensure specifiedPath is a string (important)
		relPathToView = '' + relPathToView + '';

		// Ensure `locals` is an object
		locals = _.isObject(locals) ? locals : {};

		// Mixin locals from req.options
		if (req.options.locals) {
			locals = _.merge(locals, req.options.locals);
		}

		// Merge with config views locals
		if (sails.config.views.locals) {
			_.merge(locals, sails.config.views.locals, _.defaults);
		}

		// If the path was specified, but invalid
		// else if (specifiedPath) {
		// 	return res.serverError(new Error('Specified path for view (' + specifiedPath + ') is invalid!'));
		// }

		// Trim trailing slash
		if (relPathToView[(relPathToView.length - 1)] === '/') {
			relPathToView = relPathToView.slice(0, -1);
		}

		// if local `layout` is set to true or unspecified
		// fall back to global config
		var layout = locals.layout;
		if (locals.layout === undefined || locals.layout === true) {
			layout = sails.config.views.layout;
		}

		// Disable sails built-in layouts for all view engine's except for ejs
		if (sails.config.views.engine.ext !== 'ejs') {
			layout = false;
		}

		// Allow `res.locals.layout` to override if it was set:
		if ( typeof res.locals.layout !== 'undefined' ) {
			layout = res.locals.layout;
		}

		var pathToViews = sails.config.paths.views;
		var absPathToView = path.join(pathToViews, relPathToView);
		var absPathToLayout;
		var relPathToLayout;

		// Ensure layout is a string by this point
		if (typeof layout !== 'string') {
			layout = false;
		}

		// Set layout file if enabled (using ejs-locals)
		if (layout) {


			// Solve relative path to layout from the view itself
			// (required by ejs-locals module)
			absPathToLayout = path.join(pathToViews, layout);
			relPathToLayout = path.relative( path.dirname(absPathToView), absPathToLayout);


			// If a layout was specified, set view local so it will be used
			res.locals._layoutFile = relPathToLayout;
			sails.log.silly('Using layout at: ', absPathToLayout);
		}

		// Locals passed in to `res.view()` override app and route locals.
		_.each(locals, function (local, key) {
			res.locals[key] = local;
		});


		// Provide access to view metadata in locals
		// (for convenience)
		res.locals.view = res.locals.view || {
			path: relPathToView,
			absPath: absPathToView,
			pathFromViews: relPathToView,
			pathFromApp: path.join( path.relative(sails.config.appPath, sails.config.paths.views), relPathToView ),
			ext: sails.config.views.engine.ext
		};


		// In development, provide access to complete path to view via `__dirname` local.
		if ( sails.config.environment !== 'production' ) {
			res.locals.__dirname = res.locals.__dirname ||
				absPathToView + '.' + sails.config.views.engine.ext;
		}


		// Render the view
		if (specifiedPath) {
			sails.log.silly('View override argument passed to res.view(): ', specifiedPath);
		}
		sails.log.silly('Serving view at rel path: ', relPathToView);
		sails.log.silly('View root: ', sails.config.paths.views);
		return res.render(relPathToView, sails.config.views.engineOptions || {}, function renderView (err, renderedViewStr) {


			// if a template error occurred, don't rely on any of the Sails request/response methods
			// (since they may not exist yet at this point in the request lifecycle.)
			if (err) {
				sails.log.error('Error rendering view at ::',absPathToView);
				sails.log.error('with layout located at ::', absPathToLayout);
				sails.log.error(err && err.message);
				if (process.env.NODE_ENV === 'development') {
					return res.json(500, err);
				}
				else return res.send(500);
			}

			if (layout) { sails.log.verbose('Using layout: ', absPathToLayout); }
			sails.log.verbose('Rendering view ::', relPathToView, '(located @ ' + absPathToView + ')');

			// Backwards compatibility:
			// trigger `res.view` callback if specified
			// (before sending the response)
			if (cb_view) {
				sails.log.warn(
					'Callback function of `res.view([relativePathToView], [options], [cb])`',
					' will be deprecated in an upcoming release.'
				);
				cb_view(err);
			}

			// Finally, send the view down to the client
			res.send(renderedViewStr);

			// Express version updates should be closely monitored.
			// Express is a "hard" dependency.
			//
			// While unlikely this will change, it's worth noting that this implementation
			// relies on express's private implementation of res.render() here:
			// https://github.com/visionmedia/express/blob/master/lib/response.js#L799
			//
			// To be safe, the version of the Express dependency in package.json will remain locked
			// until it can be verified that each subsequent version is compatible.  Even patch releases!!
		});



	};

	next();
=======
  var sails = req._sails;


  /**
   * res.view([specifiedPath|locals], [locals])
   *
   * @param {String} specifiedPath
   *				-> path to the view file to load (minus the file extension)
   *					relative to the app's `views` directory
   * @param {Object} locals
   *				-> view locals (data that is accessible in the view template)
   * @param {Function} cb_view(err)
   *				-> called when the view rendering is complete (response is already sent, or in the process)
   *					(probably should be @api private)
   * @api public
   */
  res.view = function(specifiedPath, locals, cb_view) {


    sails.log.verbose('Running res.view(' + (specifiedPath ? specifiedPath : '') + ')...');

    // By default, generate a path to the view using what we know about the controller+action
    var relPathToView;

    // Ensure req.target is an object, then merge it into req.options
    // (this helps ensure backwards compatibility for users who were relying
    //  on `req.target` in previous versions of Sails)
    req.options = _.defaults(req.options, req.target || {});

    // Try to guess the view by looking at the controller/action
    if (!req.options.view) {
      relPathToView = req.options.controller + '/' + req.options.action;
    }
    // Use the new view config
    else relPathToView = req.options.view;

    // Now we have a reasonable guess in `relPathToView`

    // If the path to a view was explicitly specified, use that
    // Serve the view specified
    //
    // If first arg is not an object, treat it like the path
    if (specifiedPath && !_.isObject(specifiedPath)) {
      relPathToView = specifiedPath;
    }
    // If first arg ISSSSS AN object, treat it like locals
    else if (_.isObject(specifiedPath)) {

      // If the "locals" argument is actually the "specifiedPath"
      // give em the old switcheroo
      relPathToView = locals || relPathToView;
      locals = specifiedPath;
    }


    // Ensure specifiedPath is a string (important)
    relPathToView = '' + relPathToView + '';

    // Ensure `locals` is an object
    locals = _.isObject(locals) ? locals : {};

    // Mixin locals from req.options
    if (req.options.locals) {
      locals = _.merge(locals, req.options.locals);
    }

    // Merge with config views locals
    if (sails.config.views.locals) {
      _.merge(locals, sails.config.views.locals, _.defaults);
    }

    // If the path was specified, but invalid
    // else if (specifiedPath) {
    // 	return res.serverError(new Error('Specified path for view (' + specifiedPath + ') is invalid!'));
    // }

    // Trim trailing slash
    if (relPathToView[(relPathToView.length - 1)] === '/') {
      relPathToView = relPathToView.slice(0, -1);
    }

    // if local `layout` is set to true or unspecified
    // fall back to global config
    var layout = locals.layout;
    if (locals.layout === undefined || locals.layout === true) {
      layout = sails.config.views.layout;
    }

    // Disable sails built-in layouts for all view engine's except for ejs
    if (sails.config.views.engine.ext !== 'ejs') {
      layout = false;
    }

    // Allow `res.locals.layout` to override if it was set:
    if (typeof res.locals.layout !== 'undefined') {
      layout = res.locals.layout;
    }

    var pathToViews = sails.config.paths.views;
    var absPathToView = path.join(pathToViews, relPathToView);
    var absPathToLayout;
    var relPathToLayout;

    // Ensure layout is a string by this point
    if (typeof layout !== 'string') {
      layout = false;
    }

    // Set layout file if enabled (using ejs-locals)
    if (layout) {


      // Solve relative path to layout from the view itself
      // (required by ejs-locals module)
      absPathToLayout = path.join(pathToViews, layout);
      relPathToLayout = path.relative(path.dirname(absPathToView), absPathToLayout);


      // If a layout was specified, set view local so it will be used
      res.locals._layoutFile = relPathToLayout;
      sails.log.silly('Using layout at: ', absPathToLayout);
    }

    // Locals passed in to `res.view()` override app and route locals.
    _.each(locals, function(local, key) {
      res.locals[key] = local;
    });


    // Provide access to view metadata in locals
    // (for convenience)
    res.locals.view = res.locals.view || {
      path: relPathToView,
      absPath: absPathToView,
      pathFromViews: relPathToView,
      pathFromApp: path.join(path.relative(sails.config.appPath, sails.config.paths.views), relPathToView),
      ext: sails.config.views.engine.ext
    };


    // In development, provide access to complete path to view via `__dirname` local.
    if (sails.config.environment !== 'production') {
      res.locals.__dirname = res.locals.__dirname ||
        absPathToView + '.' + sails.config.views.engine.ext;
    }


    // Render the view
    if (specifiedPath) {
      sails.log.silly('View override argument passed to res.view(): ', specifiedPath);
    }
    sails.log.silly('Serving view at rel path: ', relPathToView);
    sails.log.silly('View root: ', sails.config.paths.views);
    return res.render(relPathToView, function renderView(err, renderedViewStr) {


      // if a template error occurred, don't rely on any of the Sails request/response methods
      // (since they may not exist yet at this point in the request lifecycle.)
      if (err) {
        sails.log.error('Error rendering view at ::', absPathToView);
        sails.log.error('with layout located at ::', absPathToLayout);
        sails.log.error(err && err.message);
        if (process.env.NODE_ENV === 'development') {
          return res.json(500, err);
        } else return res.send(500);
      }

      if (layout) {
        sails.log.verbose('Using layout: ', absPathToLayout);
      }
      sails.log.verbose('Rendering view ::', relPathToView, '(located @ ' + absPathToView + ')');

      // Backwards compatibility:
      // trigger `res.view` callback if specified
      // (before sending the response)
      if (cb_view) {
        sails.log.warn(
          'Callback function of `res.view([relativePathToView], [options], [cb])`',
          ' will be deprecated in an upcoming release.'
        );
        cb_view(err);
      }

      // Finally, send the view down to the client
      res.send(renderedViewStr);

      // Express version updates should be closely monitored.
      // Express is a "hard" dependency.
      //
      // While unlikely this will change, it's worth noting that this implementation
      // relies on express's private implementation of res.render() here:
      // https://github.com/visionmedia/express/blob/master/lib/response.js#L799
      //
      // To be safe, the version of the Express dependency in package.json will remain locked
      // until it can be verified that each subsequent version is compatible.  Even patch releases!!
    });



  };

  next();
>>>>>>> 11bf1130
};<|MERGE_RESOLUTION|>--- conflicted
+++ resolved
@@ -18,209 +18,6 @@
 
 module.exports = function _addResViewMethod(req, res, next) {
 
-<<<<<<< HEAD
-	var sails = req._sails;
-
-
-	/**
-	 * res.view([specifiedPath|locals], [locals])
-	 *
-	 * @param {String} specifiedPath
-	 *				-> path to the view file to load (minus the file extension)
-	 *					relative to the app's `views` directory
-	 * @param {Object} locals
-	 *				-> view locals (data that is accessible in the view template)
-	 * @param {Function} cb_view(err)
-	 *				-> called when the view rendering is complete (response is already sent, or in the process)
-	 *					(probably should be @api private)
-	 * @api public
-	 */
-	res.view = function (specifiedPath, locals, cb_view) {
-
-
-		sails.log.verbose('Running res.view(' + (specifiedPath ? specifiedPath : '') + ')...');
-
-		// By default, generate a path to the view using what we know about the controller+action
-		var relPathToView;
-
-		// Ensure req.target is an object, then merge it into req.options
-		// (this helps ensure backwards compatibility for users who were relying
-		//  on `req.target` in previous versions of Sails)
-		req.options = _.defaults(req.options, req.target || {});
-
-		// Try to guess the view by looking at the controller/action
-		if (!req.options.view) {
-			relPathToView = req.options.controller + '/' + req.options.action;
-		}
-		// Use the new view config
-		else relPathToView = req.options.view;
-
-		// Now we have a reasonable guess in `relPathToView`
-
-		// If the path to a view was explicitly specified, use that
-		// Serve the view specified
-		//
-		// If first arg is not an object, treat it like the path
-		if ( specifiedPath && !_.isObject(specifiedPath)) {
-			relPathToView = specifiedPath;
-		}
-		// If first arg ISSSSS AN object, treat it like locals
-		else if (_.isObject(specifiedPath)) {
-
-			// If the "locals" argument is actually the "specifiedPath"
-			// give em the old switcheroo
-			relPathToView = locals || relPathToView;
-			locals = specifiedPath;
-		}
-
-
-		// Ensure specifiedPath is a string (important)
-		relPathToView = '' + relPathToView + '';
-
-		// Ensure `locals` is an object
-		locals = _.isObject(locals) ? locals : {};
-
-		// Mixin locals from req.options
-		if (req.options.locals) {
-			locals = _.merge(locals, req.options.locals);
-		}
-
-		// Merge with config views locals
-		if (sails.config.views.locals) {
-			_.merge(locals, sails.config.views.locals, _.defaults);
-		}
-
-		// If the path was specified, but invalid
-		// else if (specifiedPath) {
-		// 	return res.serverError(new Error('Specified path for view (' + specifiedPath + ') is invalid!'));
-		// }
-
-		// Trim trailing slash
-		if (relPathToView[(relPathToView.length - 1)] === '/') {
-			relPathToView = relPathToView.slice(0, -1);
-		}
-
-		// if local `layout` is set to true or unspecified
-		// fall back to global config
-		var layout = locals.layout;
-		if (locals.layout === undefined || locals.layout === true) {
-			layout = sails.config.views.layout;
-		}
-
-		// Disable sails built-in layouts for all view engine's except for ejs
-		if (sails.config.views.engine.ext !== 'ejs') {
-			layout = false;
-		}
-
-		// Allow `res.locals.layout` to override if it was set:
-		if ( typeof res.locals.layout !== 'undefined' ) {
-			layout = res.locals.layout;
-		}
-
-		var pathToViews = sails.config.paths.views;
-		var absPathToView = path.join(pathToViews, relPathToView);
-		var absPathToLayout;
-		var relPathToLayout;
-
-		// Ensure layout is a string by this point
-		if (typeof layout !== 'string') {
-			layout = false;
-		}
-
-		// Set layout file if enabled (using ejs-locals)
-		if (layout) {
-
-
-			// Solve relative path to layout from the view itself
-			// (required by ejs-locals module)
-			absPathToLayout = path.join(pathToViews, layout);
-			relPathToLayout = path.relative( path.dirname(absPathToView), absPathToLayout);
-
-
-			// If a layout was specified, set view local so it will be used
-			res.locals._layoutFile = relPathToLayout;
-			sails.log.silly('Using layout at: ', absPathToLayout);
-		}
-
-		// Locals passed in to `res.view()` override app and route locals.
-		_.each(locals, function (local, key) {
-			res.locals[key] = local;
-		});
-
-
-		// Provide access to view metadata in locals
-		// (for convenience)
-		res.locals.view = res.locals.view || {
-			path: relPathToView,
-			absPath: absPathToView,
-			pathFromViews: relPathToView,
-			pathFromApp: path.join( path.relative(sails.config.appPath, sails.config.paths.views), relPathToView ),
-			ext: sails.config.views.engine.ext
-		};
-
-
-		// In development, provide access to complete path to view via `__dirname` local.
-		if ( sails.config.environment !== 'production' ) {
-			res.locals.__dirname = res.locals.__dirname ||
-				absPathToView + '.' + sails.config.views.engine.ext;
-		}
-
-
-		// Render the view
-		if (specifiedPath) {
-			sails.log.silly('View override argument passed to res.view(): ', specifiedPath);
-		}
-		sails.log.silly('Serving view at rel path: ', relPathToView);
-		sails.log.silly('View root: ', sails.config.paths.views);
-		return res.render(relPathToView, sails.config.views.engineOptions || {}, function renderView (err, renderedViewStr) {
-
-
-			// if a template error occurred, don't rely on any of the Sails request/response methods
-			// (since they may not exist yet at this point in the request lifecycle.)
-			if (err) {
-				sails.log.error('Error rendering view at ::',absPathToView);
-				sails.log.error('with layout located at ::', absPathToLayout);
-				sails.log.error(err && err.message);
-				if (process.env.NODE_ENV === 'development') {
-					return res.json(500, err);
-				}
-				else return res.send(500);
-			}
-
-			if (layout) { sails.log.verbose('Using layout: ', absPathToLayout); }
-			sails.log.verbose('Rendering view ::', relPathToView, '(located @ ' + absPathToView + ')');
-
-			// Backwards compatibility:
-			// trigger `res.view` callback if specified
-			// (before sending the response)
-			if (cb_view) {
-				sails.log.warn(
-					'Callback function of `res.view([relativePathToView], [options], [cb])`',
-					' will be deprecated in an upcoming release.'
-				);
-				cb_view(err);
-			}
-
-			// Finally, send the view down to the client
-			res.send(renderedViewStr);
-
-			// Express version updates should be closely monitored.
-			// Express is a "hard" dependency.
-			//
-			// While unlikely this will change, it's worth noting that this implementation
-			// relies on express's private implementation of res.render() here:
-			// https://github.com/visionmedia/express/blob/master/lib/response.js#L799
-			//
-			// To be safe, the version of the Express dependency in package.json will remain locked
-			// until it can be verified that each subsequent version is compatible.  Even patch releases!!
-		});
-
-
-
-	};
-
-	next();
-=======
   var sails = req._sails;
 
 
@@ -374,7 +171,7 @@
     }
     sails.log.silly('Serving view at rel path: ', relPathToView);
     sails.log.silly('View root: ', sails.config.paths.views);
-    return res.render(relPathToView, function renderView(err, renderedViewStr) {
+    return res.render(relPathToView, sails.config.views.engineOptions || {}, function renderView(err, renderedViewStr) {
 
 
       // if a template error occurred, don't rely on any of the Sails request/response methods
@@ -423,5 +220,4 @@
   };
 
   next();
->>>>>>> 11bf1130
 };