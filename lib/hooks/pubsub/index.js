--- conflicted
+++ resolved
@@ -24,27 +24,6 @@
 
 
 module.exports = function(sails) {
-
-
-<<<<<<< HEAD
-=======
-	var _ = require('lodash'),
-	    util = require('../../util');
-
-
-	/**
-	 * Module errors
-	 */
-	var Err = {
-		dependency: function (dependent, dependency) {
-			return new Error( '\n' + 
-				'Cannot use `' + dependent + '` hook ' + 
-				'without the `' + dependency + '` hook enabled!'
-			);
-		}
-	};
-
->>>>>>> a166df8e
 
 
 	/**
