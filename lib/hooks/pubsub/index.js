/**
 * Module dependencies.
 */
var util = require('util');
var _ = require('lodash');


/**
 * Module errors
 */
var Err = {
	dependency: function (dependent, dependency) {
		return new Error( '\n' + 
			'Cannot use `' + dependent + '` hook ' + 
			'without the `' + dependency + '` hook enabled!'
		);
	}
};


module.exports = function(sails) {

<<<<<<< HEAD


=======
>>>>>>> 577b0c5a

	/**
	 * Expose Hook definition
	 */

	return {


		//////////////////////////////////////////////////////
		// 
		// TODO: 
		// Drop notion of "class" room for subscriptions.
		// Instead, every built-in room is an instance room:
		//
		// Team.findOne(id).exec(function(err,team){
		// 	req.subscribe(team, function cb(err) {
		// 		/* ... */
		//	});
		// });
		//
		//
		// TODO: 
		// Consider moving publishing into a built-in Socket.io
		// adapter-- this allows it to be enabled per-model.
		// Also-- simplify lower-level publish methods, and 
		// normalize their usage to the conventions found in 
		// Waterline, i.e. enable `.exec()` instead of `cb`:
		//
		// Team.publish(7, message, cb)
		//		-> send message to all sockets in room #7
		//
		// Team.unsubscribeAll(7, cb)
		//		-> unsubscribe all sockets from Team #7
		//
		// Team.members(7, cb)
		//		-> get sockets subscribed to Team #7
		//
		// Team.subscribe(7, 92395, cb)
		//		-> subscribe socket #92395 to Team #7
		//		-> analagous to req.subscribe(team7,cb)
		//			(if req.socket.id === #92395)
		//
		// Team.unsubscribe(7, 92395, cb)
		//		-> unsubscribe socket #92395 from Team #7
		//		-> analagous to req.unsubscribe(team7,cb)
		//
		//////////////////////////////////////////////////////

		dependencies: ['sockets', 'orm'],

		loadAfter: 'orm',

		initialize: function(cb) {

			var self = this;

			// Do the heavy lifting
			self.augmentModels();

			// Indicate that the hook is fully loaded
			cb();

			// When the orm is reloaded, re-apply all of the pubsub methods to the
			// models
			sails.on('hook:orm:reloaded', function() {
				self.augmentModels();

				// Trigger an event in case something needs to respond to the pubsub reload
				sails.emit('hook:pubsub:reloaded');
			});

		},

		augmentModels: function() {
			// Augment models with room/socket logic (& bind context)
			for (var identity in sails.models) {

				var AugmentedModel = _.defaults(sails.models[identity], getPubsubMethods() );
				_.bindAll(AugmentedModel, 
					'subscribe',
					'introduce',
					'retire',
					'unsubscribe',
					'publish',
					'room',
					'publishCreate',
					'publishUpdate',
					'publishDestroy'
				);
				sails.models[identity] = AugmentedModel;
			}
		}
	};

	/**
	 * These methods get appended to the Model class objects
	 * Some take req.socket as an argument to get access
	 * to user('s|s') socket object(s)
	 */

	function getPubsubMethods () {

		return {

			/**
			* Introduce a new instance 
			*
			* (1)	Take all of the subscribers to the class room and 'introduce' them 
			*		to a new instance room
			*/

			introduce: function (id, socketToOmit) {
				var self = this;
				sails.log.verbose("Introduced model "+self.room(id));
				_.each(this.subscribers(),function (socket) {

					if (socketToOmit && socketToOmit.id === socket.id) {
						return;
					}

					socket.join( self.room(id) );
				});
			},



			/**
			* Bid farewell to a destroyed instance 
			* Take all of the socket subscribers in this instance room 
			* and unsubscribe them from it
			*/

			retire: function (id, socketToOmit) {
				var self = this;
				sails.log.verbose("Bid farewell to model " + self.room(id));
				_.each( this.subscribers(id) ,function (socket) {

					if (socketToOmit && socketToOmit.id === socket.id) {
						return;
					}
					
					socket.leave( self.room(id) );
				});
			},



			/**
			* Broadcast a message to sockets connected to the specified models
			* (or null to broadcast to the entire class room)
			*
			* @param {Socket} socketToOmit - if specified, broadcast using this 
			* socket (effectively omitting it)
			*/

			publish: function (models, message, socketToOmit) {
				var self = this;

				// If no models provided, publish to the class room
				if (!models) {
					broadcast( self.classRoom() );
				}
				// Otherwise publish to each instance room
				else {
					models = this.pluralize(models);
					var ids = _.pluck(models,'id');
					if ( ids.length === 0 ) {
						sails.log.warn('Can\'t publish a message to an empty list of instances-- ignoring...');
					}
					_.each(ids,function eachInstance (id) {
						broadcast( self.room(id) );
					});
				}


				function broadcast(room) {
					sails.log.silly("Published ", message, " to ", room);
					if (socketToOmit && socketToOmit.broadcast) {
						sails.log.silly('(omitting socket #'+socketToOmit.id+' from broadcast...)');
						try {
							socketToOmit.broadcast.to( room ).json.send(message);
							return;
						}
						catch (e) {}
					}
					sails.io.sockets['in']( room ).json.send(message);
				}
			},


			/**
			 * Check that models are a list, if not, make them a list
			 * Also if they are ids, make them dummy objects with an `id` property
			 *
			 * @param {Object|Array|String|Finite} models
			 * @returns {Array} array of things that have an `id` property
			 *
			 * @api private
			 */
			pluralize: function (models) {
				
				// If `models` is a non-array object, 
				// turn it into a single-item array ("pluralize" it)
				// e.g. { id: 7 } -----> [ { id: 7 } ]
				if ( !_.isArray(models) ) {
					var model = models;
					models = [model];
				}

				// If a list of ids things look ids (finite numbers or strings),
				// wrap them up as dummy objects; e.g. [1,2] ---> [ {id: 1}, {id: 2} ]
				return _.map(models, function (model) {
					if ( _.isString(model) || _.isFinite(model) ) {
						var id = model;
						return { id: id };
					}
					return model;
				});
			},

			// Return the room name for an instance in this collection with the given id
			room: function (id) {
				if (!id) return this.classRoom();
				return 'sails_c_'+this.identity+'_'+id;
			},

			classRoom: function () {
				return 'sails_c_create_'+this.identity;
			},

			// Return the set of sockets subscribed to this instance or class room
			subscribers: function (id) {
				var room = id ? this.room(id) : this.classRoom();
				return sails.io.sockets.clients(room);
			},


			/**
			 * Publish the creation of a model
			 *
			 * @param {Object} values
			 *		- the data to publish
			 *
			 * @param {Socket} socketToOmit (optional)
			 *		- if specified, socket will omitted from boradcast (uses socket.broadcast)
			 */

			publishCreate: function (values, socketToOmit) {

				// Ensure that we're working with a plain object
				values = _.clone(values);

				if ( !values.id ) {
					throw new Error(
						'Invalid usage of publishCreate() :: ' +
						'Values must have an `id`, instead got ::\n' +
						util.inspect(values)
					);
				}

				// Broadcast success message
				this.publish(null, {

					model: this.identity,
					verb: 'create',
					data: values,
					id	: values.id

				}, socketToOmit);

				// Since we just added a new model, we need to subscribe
				// all users currently in the class room to its updates
				this.introduce(values.id);

			},


			/**
			 * Publish an update on a particular model
			 *
			 * @param {String|Finite} id
			 *		- primary key of the instance we're referring to
			 *
			 * @param {Object} changes
			 *		- changes to this instance that will be broadcasted
			 *
			 * @param {Socket} socketToOmit (optional)
			 *		- if specified, socket will omitted from boradcast (uses socket.broadcast)
			 */

			publishUpdate: function (id, changes, socketToOmit) {

				// Ensure that we're working with a plain object
				changes = _.clone(changes);

				// Enforce valid usage
				var validId = _.isString(id) || _.isFinite(id);
				if ( !validId  ) {
					throw new Error(
						'Invalid usage of ' +
						'`' + this.globalId + '.publishUpdate(id, changes, [socketToOmit])`'
					);
				}

				this.publish([{
					id: id
				}], {

					model: this.identity,
					verb: 'update',
					data: changes,
					id: id

				}, socketToOmit);

				// sails.log.verbose(
				// 	'publishUpdate :: to ' + this.globalId + ' with id=' + id + '\t' +
				// 	'(room :: ' + this.room(id) + ')'+ '\n' + 
				// 	'Changes :: ' + util.inspect(changes) + '\n'
				// );
			},

			/** 
			 * Publish the destruction of a particular model
			 *
			 * @param {String|Finite} id
			 *		- primary key of the instance we're referring to
			 *
			 * @param {Socket} socketToOmit (optional)
			 *		- if specified, socket will omitted from boradcast (uses socket.broadcast)
			 */

			publishDestroy: function (id, socketToOmit) {

				// Enforce valid usage
				var invalidId = !id || _.isObject(id);
				if ( invalidId ) {
					throw new Error(
						'Invalid usage of ' + this.identity + 
						'`publishDestroy(id, [socketToOmit])`'
					);
				}

				this.publish([{
					id: id
				}], {
					model: this.identity,
					verb: 'destroy',
					id: id
				}, socketToOmit);

				// find the other sockets and unsubscribe them from this instance
				this.retire(id);
			},



			/**
			* Subscribe a socket to a handful of models in this collection
			*
			* Usage:
			* Model.subscribe(req,socket [, models] )
			*
			* @param {Socket} socket - the socket to subscribe
			* @param {Object|Array|String|Finite} models - id, array of ids, model, or array of models
			*
			* e.g.
			*		// Subscribe to User.create()
			*		User.subscribe(req.socket)
			*
			*		// Subscribe to User.update() and User.destroy() 
			*		// for the specified instances (or user.save() / user.destroy())
			*		User.subscribe(req.socket, users)
			*/

			subscribe: function (socket, models) {

				// Legacy support for v0.8 (used to accept `req`, not `socket`)
				if (socket.isSocket && socket.socket && socket.param) {
					socket = socket.socket;
				}

				// If this is not a socket.io socket, subscribe always fails silently
				if (! (socket && socket.manager) ) return;
				
				var self = this;

				// Subscribe to class room to hear about new models
				if (!models) {
					socket.join( self.classRoom() );
					sails.log.verbose(
						'Subscribed to create events (and model introductions) for ' + 
						self.globalId + '\t' + '(room :: ' + self.classRoom() + ')'
					);
					return;
				}

				// Subscribe to model instances
				models = self.pluralize(models);
				var ids = _.pluck(models,'id');

				_.each(ids,function (id) {
					sails.log.verbose(
						'Subscribed to updates and destroy event for ' + 
						self.globalId + ' with id=' + id + '\t(room :: ' + self.room(id) + ')'
					);
					socket.join( self.room(id) );
				});
			},




			/**
			 * Unsubscribe a socket from some models
			 * NOTE:
				This method will be deprecated in an upcoming release.
				Subscriptions should be called from the request object
				or socket themselves, not from the model.
			 */

			unsubscribe: function (socket, models) {

				// Legacy support for v0.8 (used to accept `req`, not `socket`)
				if (socket.isSocket && socket.socket && socket.param) {
					socket = socket.socket;
				}

				// If this is not a socket.io socket, unsubscribe always fails silently
				if (! (socket && socket.manager) ) return;

				var self = this;
				
				// If no models provided, unsubscribe from the class room
				if (!models) return socket.leave( self.classRoom() );
				
				models = self.pluralize(models);
				var ids = _.pluck(models,'id');
				_.each(ids,function (id) {
					socket.leave( self.room(id) );
				});
			}
		};
	}

};<|MERGE_RESOLUTION|>--- conflicted
+++ resolved
@@ -20,11 +20,6 @@
 
 module.exports = function(sails) {
 
-<<<<<<< HEAD
-
-
-=======
->>>>>>> 577b0c5a
 
 	/**
 	 * Expose Hook definition
