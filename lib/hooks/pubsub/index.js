/**
 * Module dependencies.
 */
var util = require('util');
var _ = require('lodash');


/**
 * Module errors
 */
var Err = {
	dependency: function (dependent, dependency) {
		return new Error( '\n' + 
			'Cannot use `' + dependent + '` hook ' + 
			'without the `' + dependency + '` hook enabled!'
		);
	}
};


module.exports = function(sails) {


	/**
	 * Expose Hook definition
	 */

	return {


<<<<<<< HEAD
		//////////////////////////////////////////////////////
		// 
		// TODO: 
		// Drop notion of "class" room for subscriptions.
		// Instead, every built-in room is an instance room:
		//
		// Team.findOne(id).exec(function(err,team){
		// 	req.subscribe(team, function cb(err) {
		// 		/* ... */
		//	});
		// });
		//
		//
		// TODO: 
		// Consider moving publishing into a built-in Socket.io
		// adapter-- this allows it to be enabled per-model.
		// Also-- simplify lower-level publish methods, and 
		// normalize their usage to the conventions found in 
		// Waterline, i.e. enable `.exec()` instead of `cb`:
		//
		// Team.publish(7, message, cb)
		//		-> send message to all sockets in room #7
		//
		// Team.unsubscribeAll(7, cb)
		//		-> unsubscribe all sockets from Team #7
		//
		// Team.members(7, cb)
		//		-> get sockets subscribed to Team #7
		//
		// Team.subscribe(7, 92395, cb)
		//		-> subscribe socket #92395 to Team #7
		//		-> analagous to req.subscribe(team7,cb)
		//			(if req.socket.id === #92395)
		//
		// Team.unsubscribe(7, 92395, cb)
		//		-> unsubscribe socket #92395 from Team #7
		//		-> analagous to req.unsubscribe(team7,cb)
		//
		//////////////////////////////////////////////////////

		dependencies: ['sockets', 'orm'],
=======
		initialize: function(cb) {

			var self = this;
>>>>>>> 09a6e14e

		loadAfter: 'orm',

<<<<<<< HEAD
		initialize: function(cb) {
=======
			// Add low-level, generic socket methods.  These are mostly just wrappers
			// around socket.io, to enforce a little abstraction.
			addLowLevelSocketMethods();
			
			if (!sails.hooks.orm) {
				return cb( Err.dependency('pubsub', 'orm') );
			}
>>>>>>> 09a6e14e

			var self = this;

			// Do the heavy lifting
			self.augmentModels();

			// Indicate that the hook is fully loaded
			cb();

			// When the orm is reloaded, re-apply all of the pubsub methods to the
			// models
			sails.on('hook:orm:reloaded', function() {
				self.augmentModels();

				// Trigger an event in case something needs to respond to the pubsub reload
				sails.emit('hook:pubsub:reloaded');
			});

		},

		augmentModels: function() {
			// Augment models with room/socket logic (& bind context)
			for (var identity in sails.models) {

				var AugmentedModel = _.defaults(sails.models[identity], getPubsubMethods() );
				_.bindAll(AugmentedModel, 
					'subscribe',
					'introduce',
					'retire',
					'unsubscribe',
					'publish',
					'room',
					'publishCreate',
					'publishUpdate',
					'publishDestroy'
				);
				sails.models[identity] = AugmentedModel;
			}
		}
	};

	function addLowLevelSocketMethods () {

		sails.sockets = {};

		/**
		 * Subscribe a socket to a generic room
		 * @param  {object} socket   The socket to subscribe, or a request object.
		 * @param  {string} roomName The room to subscribe to
		 */
		sails.sockets.join = function(socket, roomName) {
			if (socket.socket) {socket = socket.socket;}
			socket.join(roomName);
		}

		/**
		 * Unsubscribe a socket from a generic room
		 * @param  {object} socket   The socket to unsubscribe, or a request object.
		 * @param  {string} roomName The room to unsubscribe from
		 */
		sails.sockets.leave = function(socket, roomName) {
			if (socket.socket) {socket = socket.socket;}
			socket.leave(roomName);
		}

		/**
		 * Broadcast a message to a room
		 *
		 * If the event name is omitted, "message" will be used by default.
		 * Thus, sails.sockets.broadcast(roomName, data) is also a valid usage.
		 *
		 * @param  {string} roomName The room to broadcast a message to
		 * @param  {string} event 	 The event name to broadcast
		 * @param  {object} data	 The data to broadcast
		 * @param  {object} socket 	 Optional socket to omit, or a request object
		 */
		sails.sockets.broadcast = function(roomName, event, data, socket) {
			if (typeof event === "object") {
				data = event;
				event = null;
			}
			if (!event) {
				event = 'message';
			}
			if (socket) {
				if (socket.socket) {socket = socket.socket;}
				socket.broadcast.to(roomName).emit(event, data);
			} else {
				sails.io.sockets.in(roomName).emit(event, data);
			}
		}

		/**
		 * Get the ID of a socket object
		 * @param  {object} socket The socket object to get the ID of
		 * @return {string}        The socket's ID
		 */
		sails.sockets.id = function(socket) {
			if (socket.socket) {socket = socket.socket;}
			return socket.id;
		}

		/**
		 * Emit a message to one or more sockets
		 * 
		 * If the event name is omitted, "message" will be used by default.
		 * Thus, sails.sockets.emit(socketIDs, data) is also a valid usage.
		 * 		 
		 * @param  {array|string} socketIDs The ID or IDs of sockets to send a message to
		 * @param  {string} event     The name of the message to send
		 * @param  {object} data      Optional data to send with the message
		 */
		sails.sockets.emit = function(socketIDs, event, data) {
			if (!_.isArray(socketIDs)) {
				socketIDs = [socketIDs];
			}

			if (typeof event === "object") {
				data = event;
				event = null;
			}
			
			if (!event) {
				event = 'message';
			}

			_.each(socketIDs, function(socketID) {
				sails.io.sockets.socket(socketID).emit(event, data);
			});
		}

		/**
		 * Get the list of IDs of sockets subscribed to a room
		 * @param  {string} roomName The room to get subscribers of
		 * @return {array} An array of socket instances
		 */
		sails.sockets.subscribers = function(roomName) {
			return _.pluck(sails.io.sockets.clients(roomName), 'id');
		}

		/**
		 * Get the list of rooms a socket is subscribed to
		 * @param  {object} socket The socket to get rooms for, or a request object
		 * @return {array} An array of room names
		 */
		sails.sockets.socketRooms = function(socket) {
			if (socket.socket) {socket = socket.socket;}
			return _.map(_.keys(sails.io.sockets.manager.roomClients[socket.id]), function(roomName) {return roomName.replace(/^\//,'');});
		}

		/**
		 * Get the list of all rooms
		 * @return {array} An array of room names
		 */
		sails.sockets.rooms = function() {
			return sails.io.sockets.manager.rooms
		}

	}

	/**
	 * These methods get appended to the Model class objects
	 * Some take req.socket as an argument to get access
	 * to user('s|s') socket object(s)
	 */

	function getPubsubMethods () {

		return {

			
			/**
			 * Broadcast a message to sockets connected to the specified models
			 * (or null to broadcast to the entire class room)
			 *
			 * @param {Socket} socketToOmit - if specified, broadcast using this 
			 * socket (effectively omitting it)
			 *
			 * @api private
			 */

			publish: function (models, message, socketToOmit) {
				var self = this;

				// If no models provided, publish to the class room
				if (!models) {
					broadcast( self.classRoom() );
				}
				// Otherwise publish to each instance room
				else {
					models = this.pluralize(models);
					var ids = _.pluck(models,'id');
					if ( ids.length === 0 ) {
						sails.log.warn('Can\'t publish a message to an empty list of instances-- ignoring...');
					}
					_.each(ids,function eachInstance (id) {
						broadcast( self.room(id) );
					});
				}

				function broadcast(room) {
					sails.log.silly("Published ", message, " to ", room);
					if (socketToOmit && socketToOmit.broadcast) {
						sails.log.silly('(omitting socket #'+socketToOmit.id+' from broadcast...)');
						try {
							socketToOmit.broadcast.to( room ).json.send(message);
							return;
						}
						catch (e) {}
					}
					sails.io.sockets['in']( room ).json.send(message);
				}
			},


			/**
			 * Check that models are a list, if not, make them a list
			 * Also if they are ids, make them dummy objects with an `id` property
			 *
			 * @param {Object|Array|String|Finite} models
			 * @returns {Array} array of things that have an `id` property
			 *
			 * @api private
			 * @synchronous
			 */
			pluralize: function (models) {
				
				// If `models` is a non-array object, 
				// turn it into a single-item array ("pluralize" it)
				// e.g. { id: 7 } -----> [ { id: 7 } ]
				if ( !_.isArray(models) ) {
					var model = models;
					models = [model];
				}

				// If a list of ids things look ids (finite numbers or strings),
				// wrap them up as dummy objects; e.g. [1,2] ---> [ {id: 1}, {id: 2} ]
				return _.map(models, function (model) {
					if ( _.isString(model) || _.isFinite(model) ) {
						var id = model;
						return { id: id };
					}
					return model;
				});
			},

			/**
			 * @param  {String|} id
			 * @return {String}    name of the instance room for an instance of this model w/ given id
			 * @synchronous
			 */
			room: function (id) {
				if (!id) throw new Error('Must specify an `id` when calling `Moel.room(id)`');
				return 'sails_model_'+this.identity+'_'+id;
			},


			/**
			 * @return {String} name of this model's global class room
			 * @synchronous
			 * @api private
			 */
			classRoom: function () {
				return 'sails_model_create_'+this.identity;
			},



			/**
			 * Return the set of sockets subscribed to this instance or class room
			 * @param  {String|Integer} id
			 * @return {Array[String]}
			 * @synchronous
			 * @api private
			 */
			subscribers: function (id) {
				var room = id ? this.room(id) : this.classRoom();
				return sails.io.sockets.clients(room);
			},




			/**
			 * Publish an update on a particular model
			 *
			 * @param {String|Finite} id
			 *		- primary key of the instance we're referring to
			 *
			 * @param {Object} changes
			 *		- an object of changes to this instance that will be broadcasted
			 *
			 * @param {Function} cb - optional callback
			 * 
			 * @api public
			 */

			publishUpdate: function (id, changes, socketToOmit) {

				// Ensure that we're working with a clean, unencumbered object
				changes = _.clone(changes);

				// Enforce valid usage
				var validId = _.isString(id) || _.isFinite(id);
				if ( !validId  ) {
					throw new Error(
						'Invalid usage of ' +
						'`' + this.globalId + '.publishUpdate(id, changes, [socketToOmit])`'
					);
				}

				this.publish([{
					id: id
				}], {

					model: this.identity,
					verb: 'update',
					data: changes,
					id: id

				}, socketToOmit);

				sails.log.silly(
					'publishUpdate :: to ' + this.globalId + ' with id=' + id + '\t' +
					'(room :: ' + this.room(id) + ')'+ '\n' + 
					'Changes :: ' + util.inspect(changes) + '\n'
				);
			},



			/** 
			 * Publish the destruction of a particular model
			 *
			 * @param {String|Finite} id
			 *		- primary key of the instance we're referring to
			 *
			 * @param {Function} cb - optional callback
			 *
			 * @api public
			 */

			publishDestroy: function (id, socketToOmit) {
				cb = cb || function optionalCallback(err) {if (err) sails.log.error(err);};

				// Enforce valid usage
				var invalidId = !id || _.isObject(id);
				if ( invalidId ) {
					throw new Error(
						'Invalid usage of ' + this.identity + 
						'`publishDestroy(id, [socketToOmit])`'
					);
				}

				this.publish([{
					id: id
				}], {
					model: this.identity,
					verb: 'destroy',
					id: id
				}, socketToOmit);

				// find the other sockets and unsubscribe them from this instance
				this.retire(id);
			},



			/**
			* Subscribe a socket to a handful of models in this collection
			*
			* Usage:
			* Model.subscribe(req,socket [, models] )
			*
			* @param {Socket} socket - the socket to subscribe
			* @param {Object|Array|String|Finite} models - id, array of ids, model, or array of models
			* @param {Function} cb - optional callback
			*
			* e.g.
			*		// Subscribe to User.create()
			*		User.subscribe(req.socket)
			*
			*		// Subscribe to User.update() and User.destroy() 
			*		// for the specified instances (or user.save() / user.destroy())
			*		User.subscribe(req.socket, users)
			*
			* @api public
			*/

			subscribe: function (socket, models, cb) {
				cb = cb || function optionalCallback(err) {if (err) sails.log.error(err);};

				// If this is not a socket.io Socket, subscribe 
				if (! (socket && socket.manager) ) return;
				
				var self = this;

				// Subscribe to class room to hear about new models
				if (!models) {
					socket.join( self.classRoom() );
					sails.log.silly(
						'Subscribed to create events (and model introductions) for ' + 
						self.globalId + '\t' + '(room :: ' + self.classRoom() + ')'
					);
					return;
				}

				// Subscribe to model instances
				models = self.pluralize(models);
				var ids = _.pluck(models,'id');

				_.each(ids,function (id) {
					sails.log.silly(
						'Subscribed to the ' + 
						self.globalId + ' with id=' + id + '\t(room :: ' + self.room(id) + ')'
					);
					socket.join( self.room(id) );
				});
			},




			/**
			 * Unsubscribe a socket from some models
			 *
			 * @api private
			 */

			unsubscribe: function (socket, models) {

				// If this is not a socket.io socket, unsubscribe always fails silently
				if (! (socket && socket.manager) ) return;

				var self = this;
				
				// If no models provided, unsubscribe from the class room
				if (!models) return socket.leave( self.classRoom() );
				
				models = self.pluralize(models);
				var ids = _.pluck(models,'id');
				_.each(ids,function (id) {
					socket.leave( self.room(id) );
				});
			},




			/**
			 * Publish the creation of a model
			 *
			 * @param {Object} values
			 *		- the data to publish
			 *
			 * @param {Function} cb - optional callback
			 *
			 * @api public
			 */

			publishCreate: function (values, socketToOmit) {

				// Ensure that we're working with a plain object
				values = _.clone(values);

				if ( !values.id ) {
					throw new Error(
						'Invalid usage of publishCreate() :: ' +
						'Values must have an `id`, instead got ::\n' +
						util.inspect(values)
					);
				}

				// Broadcast success message
				this.publish(null, {

					model: this.identity,
					verb: 'create',
					data: values,
					id	: values.id

				}, socketToOmit);

				// Since we just added a new model, we need to subscribe
				// all users currently in the class room to its updates
				this.introduce(values.id);

			},

			
			/**
			* Introduce a new instance 
			*
			* (1)	Take all of the subscribers to the class room and 'introduce' them 
			*		to a new instance room
			*
			* @api private
			*/

			introduce: function (id, socketToOmit) {
				var self = this;
				sails.log.silly("Introduced model "+self.room(id));
				_.each(this.subscribers(),function (socket) {

					if (socketToOmit && socketToOmit.id === socket.id) {
						return;
					}

					socket.join( self.room(id) );
				});
			},



			/**
			* Bid farewell to a destroyed instance 
			* Take all of the socket subscribers in this instance room 
			* and unsubscribe them from it
			*
			* @api private
			*/

			retire: function (id, socketToOmit) {
				var self = this;
				sails.log.silly("Retired model " + self.room(id));
				_.each( this.subscribers(id) ,function (socket) {

					if (socketToOmit && socketToOmit.id === socket.id) {
						return;
					}
					
					socket.leave( self.room(id) );
				});
			},
		};
	}

};<|MERGE_RESOLUTION|>--- conflicted
+++ resolved
@@ -27,70 +27,18 @@
 
 	return {
 
-
-<<<<<<< HEAD
-		//////////////////////////////////////////////////////
-		// 
-		// TODO: 
-		// Drop notion of "class" room for subscriptions.
-		// Instead, every built-in room is an instance room:
-		//
-		// Team.findOne(id).exec(function(err,team){
-		// 	req.subscribe(team, function cb(err) {
-		// 		/* ... */
-		//	});
-		// });
-		//
-		//
-		// TODO: 
-		// Consider moving publishing into a built-in Socket.io
-		// adapter-- this allows it to be enabled per-model.
-		// Also-- simplify lower-level publish methods, and 
-		// normalize their usage to the conventions found in 
-		// Waterline, i.e. enable `.exec()` instead of `cb`:
-		//
-		// Team.publish(7, message, cb)
-		//		-> send message to all sockets in room #7
-		//
-		// Team.unsubscribeAll(7, cb)
-		//		-> unsubscribe all sockets from Team #7
-		//
-		// Team.members(7, cb)
-		//		-> get sockets subscribed to Team #7
-		//
-		// Team.subscribe(7, 92395, cb)
-		//		-> subscribe socket #92395 to Team #7
-		//		-> analagous to req.subscribe(team7,cb)
-		//			(if req.socket.id === #92395)
-		//
-		// Team.unsubscribe(7, 92395, cb)
-		//		-> unsubscribe socket #92395 from Team #7
-		//		-> analagous to req.unsubscribe(team7,cb)
-		//
-		//////////////////////////////////////////////////////
-
 		dependencies: ['sockets', 'orm'],
-=======
+
+		loadAfter: 'orm',
+
+
 		initialize: function(cb) {
 
 			var self = this;
->>>>>>> 09a6e14e
-
-		loadAfter: 'orm',
-
-<<<<<<< HEAD
-		initialize: function(cb) {
-=======
+
 			// Add low-level, generic socket methods.  These are mostly just wrappers
 			// around socket.io, to enforce a little abstraction.
 			addLowLevelSocketMethods();
-			
-			if (!sails.hooks.orm) {
-				return cb( Err.dependency('pubsub', 'orm') );
-			}
->>>>>>> 09a6e14e
-
-			var self = this;
 
 			// Do the heavy lifting
 			self.augmentModels();
