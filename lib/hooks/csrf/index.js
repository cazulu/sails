module.exports = function(sails) {

<<<<<<< HEAD
	/**
	 * Module dependencies.
	 */

	var _ = require('lodash'),
		util = require('sails-util'),
		Hook = require('../../index');


	/**
	 * Expose hook definition
	 */

	return {

		defaults: {

			// CSRF middleware protection, all non-GET requests must send '_csrf' parmeter
			// _csrf is a parameter for views, and is also available via GET at /csrfToken
			// TODO: move into csrf hook
			csrf: false
		},


		routes: {

			before: {
				'/*': function(req, res, next) {

					var allowCrossOriginCSRF = (typeof sails.config.csrf === 'object' && sails.config.csrf.allowCORS && sails.config.cors.origin.split(',').indexOf(req.headers.origin) > -1);

					if (sails.config.csrf && (!req.headers.origin || util.isSameOrigin(req) || allowCrossOriginCSRF)) {
						var connect = require('express/node_modules/connect');

						return connect.csrf()(req, res, function (err) {
							res.locals._csrf = req.csrfToken();
							next(err);
						});
					}
=======
  /**
   * Module dependencies.
   */

  var _ = require('lodash'),
    util = require('sails-util'),
    Hook = require('../../index');


  /**
   * Expose hook definition
   */

  return {

    defaults: {

      // CSRF middleware protection, all non-GET requests must send '_csrf' parmeter
      // _csrf is a parameter for views, and is also available via GET at /csrfToken
      // TODO: move into csrf hook
      csrf: false
    },

    configure: function () {
      if (sails.config.csrf === true) {
        sails.config.csrf = {
          grantTokenViaAjax: true,
          protectionEnabled: true
        };
      }
      else if (sails.config.csrf === false) {
        sails.config.csrf = {
          grantTokenViaAjax: false,
          protectionEnabled: false
        };
      }
      // If user provides ANY object (including empty object), enable all default
      // csrf protection.
      else {
        _.defaults(typeof sails.config.csrf === 'object' ? sails.config.csrf : {}, {
          grantTokenViaAjax: true,
          protectionEnabled: true
        });
      }
    },


    routes: {

      before: {
        '/*': function(req, res, next) {

          if (sails.config.csrf.protectionEnabled && (!req.headers.origin || util.isSameOrigin(req))) {
            var connect = require('express/node_modules/connect');

            return connect.csrf()(req, res, function(err) {
              res.locals._csrf = req.csrfToken();
              next(err);
            });
          }
>>>>>>> 3b4f3a2b

          // Always ok
          res.locals._csrf = null;

          next();
        }
      },

      after: {
        'get /csrfToken': function(req, res, next) {

          // Allow this endpoint to be disabled by setting:
          // sails.config.csrf = { grantTokenViaAjax: false }
          if (!sails.config.csrf.grantTokenViaAjax) {
            return next();
          }

          return res.json({
            _csrf: res.locals._csrf
          });
        }
      }
    }

  };
};<|MERGE_RESOLUTION|>--- conflicted
+++ resolved
@@ -1,46 +1,5 @@
 module.exports = function(sails) {
 
-<<<<<<< HEAD
-	/**
-	 * Module dependencies.
-	 */
-
-	var _ = require('lodash'),
-		util = require('sails-util'),
-		Hook = require('../../index');
-
-
-	/**
-	 * Expose hook definition
-	 */
-
-	return {
-
-		defaults: {
-
-			// CSRF middleware protection, all non-GET requests must send '_csrf' parmeter
-			// _csrf is a parameter for views, and is also available via GET at /csrfToken
-			// TODO: move into csrf hook
-			csrf: false
-		},
-
-
-		routes: {
-
-			before: {
-				'/*': function(req, res, next) {
-
-					var allowCrossOriginCSRF = (typeof sails.config.csrf === 'object' && sails.config.csrf.allowCORS && sails.config.cors.origin.split(',').indexOf(req.headers.origin) > -1);
-
-					if (sails.config.csrf && (!req.headers.origin || util.isSameOrigin(req) || allowCrossOriginCSRF)) {
-						var connect = require('express/node_modules/connect');
-
-						return connect.csrf()(req, res, function (err) {
-							res.locals._csrf = req.csrfToken();
-							next(err);
-						});
-					}
-=======
   /**
    * Module dependencies.
    */
@@ -101,7 +60,6 @@
               next(err);
             });
           }
->>>>>>> 3b4f3a2b
 
           // Always ok
           res.locals._csrf = null;
