/**
 * Module dependencies
 */
var _ = require('lodash');
var async = require('async');
var pluralize = require('pluralize');
var util = require('sails-util');




module.exports = function(sails) {	

	/**
	 * Expose blueprint hook definition
	 */
	return {
		defaults: {

			blueprints: {

				// Blueprint/Shadow-Routes Enabled
				// 
				// e.g. '/frog/jump': 'FrogController.jump'
				actions: true,
				// e.g. '/frog': 'FrogController.index'
				index: true,
				// e.g. '/frog/find/:id?': 'FrogController.find'
				shortcuts: true,
				// e.g. 'get /frog/:id?': 'FrogController.find'
				rest: true,



				// Blueprint/Shadow-Route Modifiers
				// 
				// e.g. 'get /api/v2/frog/:id?': 'FrogController.find'
				prefix: '',
				// e.g. 'get /frogs': 'FrogController.find'
				pluralize: false,




				// Blueprint Middleware
				//
				// Skip blueprint if `:id?` is NOT an integer.
				expectIntegerId: false, 
				// Enable JSONP callbacks.
				jsonp: false
			}

		},
		


		/**
		 * Initialize is fired first thing when the hook is loaded.
		 * 
		 * @param  {Function} cb
		 */
		initialize: function (cb) {

			// Set up listeners to bind shadow routes at the appropriate times.
			var eventsToWaitFor = [];
			// Wait until router is ready.
			eventsToWaitFor.push('router:after');
			// If policies hook is enabled, also wait until policies are bound.
			if (sails.hooks.policies) {
				eventsToWaitFor.push('hook:policies:bound');
			}
<<<<<<< HEAD
=======
			// If orm hook is enabled, also wait until models are loaded.
			if (sails.hooks.orm) {
				eventsToWaitFor.push('hook:orm:loaded');
			}
>>>>>>> dc838703
			waitForAll(eventsToWaitFor, bindShadowRoutes);

			// Load blueprint middleware and continue.
			loadMiddleware(this, cb);
		}

	};
<<<<<<< HEAD







	/**
	 * serveBlueprint
	 *
	 * @return {[Function]} an array of two middleware:
	 *   1. sets `req.target`, configured by closure
	 *   2. the blueprint itself
	 *
	 * TODO:
	 * This could certainly be optimized for performance, but also simplified
	 * so it's easier to pick up for hook developers (and easier to maintain for papa bear.)
	 * 
	 * @param  {String} controllerId
	 * @param  {String} actionId
	 */
	function serveBlueprint (controllerId, actionId) {
		return [function wrapperFn (req, res, next) {
=======





	function bindBlueprint (route, handler) {
		sails.router.bind(route, computeMiddleware(controllerId, 'find'));
	}
>>>>>>> dc838703

			// Track the controller/action target
			// (grab from the path params)
			req.target = {
				controller: controllerId,
				action: actionId
			};

<<<<<<< HEAD
			next();

		}].concat(sails.middleware.controllers[controllerId][actionId]);
	}
	



	/**
	 * Bind blueprint/shadow routes to handle all controller actions.
	 */
	function bindShadowRoutes () {

		_.each(sails.controllers, function eachController (controller, controllerId) {
			if (!util.isDictionary(controller)) return;
			
			// Determine controller's config, actions, and base route.
			var conf = util.merge({}, sails.config.controllers, controller._config || {});
			var actions = _.functions(sails.controllers[controllerId]);
			var baseRoute = conf.blueprints.prefix + '/' + controllerId;
			if (conf.blueprints.pluralize) {
				baseRoute = pluralize(baseRoute);
			}

			// Bind "actions" and "index" shadows
			_.each(actions, function eachActionID (actionId) {
				var actionHandler = serveBlueprint(controllerId, actionId);

				// Bind action route, if enabled
				if (conf.blueprints.actions) {
					var actionRoute = baseRoute + '/' + actionId.toLowerCase() + '/:id?';
					sails.router.bind(actionRoute, actionHandler);
				}

				// Bind index route, if enabled
				if (conf.blueprints.index && actionId.match(/^index$/i)) {
					sails.router.bind(baseRoute, actionHandler);
				}
			});

			// Bind "rest" shadows
			if ( conf.blueprints.rest ) {
				sails.log.silly('Binding RESTful shadows for controller:',controllerId);
				sails.router.bind('get ' + baseRoute + '/:id?', serveBlueprint(controllerId, 'find'));
				sails.router.bind('post ' + baseRoute, serveBlueprint(controllerId, 'create'));
				sails.router.bind('put ' + baseRoute + '/:id?', serveBlueprint(controllerId, 'update'));
				sails.router.bind('delete ' + baseRoute + '/:id?', serveBlueprint(controllerId, 'destroy'));
			}

			// Bind URL-bar "shortcuts"
			// (NOTE: these may be superceded by embedding actions in generated controllers)
			if ( conf.blueprints.shortcuts ) {
				sails.log.silly('Binding shortcut shadows for controller:',controllerId);
				sails.router.bind(baseRoute + '/find/:id?', serveBlueprint(controllerId, 'find'));
				sails.router.bind(baseRoute + '/create', serveBlueprint(controllerId, 'create'));
				sails.router.bind(baseRoute + '/update/:id?', serveBlueprint(controllerId, 'update'));
				sails.router.bind(baseRoute + '/destroy/:id?', serveBlueprint(controllerId, 'destroy'));
			}
		});
	}
=======

>>>>>>> dc838703

	/**
	 * computeMiddleware
	 *
	 * @return {[Function]} an array of two middleware:
	 *   1. sets `req.target`, configured by closure
	 *   2. the blueprint itself
	 *
	 * TODO:
	 * This could certainly be optimized for performance, but also simplified
	 * so it's easier to pick up for hook developers (and easier to maintain for papa bear.)
	 * 
	 * @param  {String} controllerId
	 * @param  {String} actionId
	 */
	function computeMiddleware (controllerId, actionId) {
		return [function wrapperFn (req, res, next) {

<<<<<<< HEAD

	/**
	 * (Re)load middleware.
	 *
	 * @api private
	 */
	function loadMiddleware (hook, cb) {
		sails.log.verbose('Loading blueprint middleware...');
		sails.modules.loadBlueprints(function modulesLoaded (err, modules) {
			
			// Save reference to blueprints middleware in hook.
			hook.middleware = modules;

			// Also expose `sails.blueprints`.
			sails.blueprints = hook.middleware;

			return cb(err);
		});
	}



	/**
	 * Wait until dependency conditions have been satisfied
	 *
	 * @param {Array} events - `sails.on()` events to wait for
	 * @param {Function} cb
	 *
	 * @api private
	 */

	function waitForAll (events, cb) {

		// Waiting to lift guard until all these events have fired
		var dependencies = [];
		_.each(events, function (event) {
			dependencies.push(function waitFor (cb) {
				return sails.on(event, cb);
			});					
		});

=======
			// Track the controller/action target
			// (grab from the path params)
			req.target = {
				controller: controllerId,
				action: actionId
			};

			next();

		}].concat(sails.blueprints[actionId]);
	}
	



	/**
	 * Bind blueprint/shadow routes to handle all controller actions.
	 */
	function bindShadowRoutes () {

		_.each(sails.controllers, function eachController (controller, controllerId) {
			if (!util.isDictionary(controller)) return;

			// Determine blueprint configuration for this controller
			var config = util.merge({},
				sails.config.blueprints,
				controller._config || {});
			
			// Determine controller's actions and base route.
			var actions = _.functions(sails.controllers[controllerId]);
			var baseRoute = config.prefix + '/' + controllerId;
			if (config.pluralize) {
				baseRoute = pluralize(baseRoute);
			}

			// Build route options for blueprint
			var routeOpts = config;

			// Bind "actions" and "index" shadows
			_.each(actions, function eachActionID (actionId) {

				// Bind a route based on the action name, if `actions` shadows enabled
				if (config.actions) {
					var actionRoute = baseRoute + '/' + actionId.toLowerCase() + '/:id?';
					sails.log.silly('Binding action ('+actionId.toLowerCase()+') blueprint/shadow route for controller:',controllerId);
					sails.router.bind(actionRoute, controller[actionId], null, routeOpts);
				}

				// Bind base route to index action, if `index` shadows enabled
				if (config.index && actionId.match(/^index$/i)) {
					sails.log.silly('Binding index blueprint/shadow route for controller:',controllerId);
					sails.router.bind(baseRoute, controller.index, null, routeOpts);
				}
			});

			// If the orm hook is enabled, it has already been loaded by this time,
			// so just double-check to see if `sails.models` exists before trying to
			// bind CRUD blueprint actions.
			if (sails.hooks.orm && sails.models && sails.models[controllerId]) {

				// If a model exists with the same identity as this controller,
				// extend route options with the id of the model.
				routeOpts.model = controllerId;

				// Locate and validate id parameter
				// var id = sails.util.(req.param('id'), req.target.controller, 'find');
				// var id = req.param('id');
				// if (id === false) {
				// 	// Id was invalid-- and probably unintentional.
				// 	// Continue on as if this blueprint doesn't exist
				// 	return next();
				// }
				

				// Bind "rest" blueprint/shadow routes
				if ( config.rest ) {
					sails.log.silly('Binding RESTful blueprint/shadow routes for controller:',controllerId);
					sails.router.bind('get ' + baseRoute + '/:id?', sails.blueprints.find, null, routeOpts);
					sails.router.bind('post ' + baseRoute, sails.blueprints.create, null, routeOpts);
					sails.router.bind('put ' + baseRoute + '/:id?', sails.blueprints.update, null, routeOpts);
					sails.router.bind('delete ' + baseRoute + '/:id?', sails.blueprints.destroy, null, routeOpts);
				}

				// Bind URL-bar "shortcuts"
				// (NOTE: these may be superceded by embedding actions in generated controllers)
				if ( config.shortcuts ) {
					sails.log.silly('Binding shortcut blueprint/shadow routes for controller:',controllerId);
					sails.router.bind(baseRoute + '/find/:id?', sails.blueprints.find, null, routeOpts);
					sails.router.bind(baseRoute + '/create', sails.blueprints.create, null, routeOpts);
					sails.router.bind(baseRoute + '/update/:id?', sails.blueprints.update, null, routeOpts);
					sails.router.bind(baseRoute + '/destroy/:id?', sails.blueprints.destroy, null, routeOpts);
				}
			}
		});
	}



	/**
	 * (Re)load middleware.
	 *
	 * @api private
	 */
	function loadMiddleware (hook, cb) {
		sails.log.verbose('Loading blueprint middleware...');
		sails.modules.loadBlueprints(function modulesLoaded (err, modules) {
			if (err) return cb(err);

			// Partially apply the blueprint middleware to 'seed' it w/ access to `sails` global.
			// (TODO: change how this works)
			modules = _.mapValues(modules, function (module) {
				return module(sails);
			});

			// Save reference to blueprints middleware in hook.
			hook.middleware = modules;

			// Also expose `sails.blueprints`.
			sails.blueprints = hook.middleware;


			return cb(err);
		});
	}



	/**
	 * Wait until dependency conditions have been satisfied
	 *
	 * @param {Array} events - `sails.on()` events to wait for
	 * @param {Function} cb
	 *
	 * @api private
	 */

	function waitForAll (events, cb) {

		// Waiting to lift guard until all these events have fired
		var dependencies = [];
		_.each(events, function (event) {
			dependencies.push(function waitFor (cb) {
				return sails.on(event, cb);
			});					
		});

>>>>>>> dc838703

		// All conditions satisfied; binding routes...
		async.auto(dependencies, function conditionsSatisfied (err) {
			return cb(err);
		});
	}
};
<|MERGE_RESOLUTION|>--- conflicted
+++ resolved
@@ -69,13 +69,10 @@
 			if (sails.hooks.policies) {
 				eventsToWaitFor.push('hook:policies:bound');
 			}
-<<<<<<< HEAD
-=======
 			// If orm hook is enabled, also wait until models are loaded.
 			if (sails.hooks.orm) {
 				eventsToWaitFor.push('hook:orm:loaded');
 			}
->>>>>>> dc838703
 			waitForAll(eventsToWaitFor, bindShadowRoutes);
 
 			// Load blueprint middleware and continue.
@@ -83,16 +80,20 @@
 		}
 
 	};
-<<<<<<< HEAD
-
-
-
-
-
-
-
-	/**
-	 * serveBlueprint
+
+
+
+
+
+	function bindBlueprint (route, handler) {
+		sails.router.bind(route, computeMiddleware(controllerId, 'find'));
+	}
+
+
+
+
+	/**
+	 * computeMiddleware
 	 *
 	 * @return {[Function]} an array of two middleware:
 	 *   1. sets `req.target`, configured by closure
@@ -105,151 +106,9 @@
 	 * @param  {String} controllerId
 	 * @param  {String} actionId
 	 */
-	function serveBlueprint (controllerId, actionId) {
-		return [function wrapperFn (req, res, next) {
-=======
-
-
-
-
-
-	function bindBlueprint (route, handler) {
-		sails.router.bind(route, computeMiddleware(controllerId, 'find'));
-	}
->>>>>>> dc838703
-
-			// Track the controller/action target
-			// (grab from the path params)
-			req.target = {
-				controller: controllerId,
-				action: actionId
-			};
-
-<<<<<<< HEAD
-			next();
-
-		}].concat(sails.middleware.controllers[controllerId][actionId]);
-	}
-	
-
-
-
-	/**
-	 * Bind blueprint/shadow routes to handle all controller actions.
-	 */
-	function bindShadowRoutes () {
-
-		_.each(sails.controllers, function eachController (controller, controllerId) {
-			if (!util.isDictionary(controller)) return;
-			
-			// Determine controller's config, actions, and base route.
-			var conf = util.merge({}, sails.config.controllers, controller._config || {});
-			var actions = _.functions(sails.controllers[controllerId]);
-			var baseRoute = conf.blueprints.prefix + '/' + controllerId;
-			if (conf.blueprints.pluralize) {
-				baseRoute = pluralize(baseRoute);
-			}
-
-			// Bind "actions" and "index" shadows
-			_.each(actions, function eachActionID (actionId) {
-				var actionHandler = serveBlueprint(controllerId, actionId);
-
-				// Bind action route, if enabled
-				if (conf.blueprints.actions) {
-					var actionRoute = baseRoute + '/' + actionId.toLowerCase() + '/:id?';
-					sails.router.bind(actionRoute, actionHandler);
-				}
-
-				// Bind index route, if enabled
-				if (conf.blueprints.index && actionId.match(/^index$/i)) {
-					sails.router.bind(baseRoute, actionHandler);
-				}
-			});
-
-			// Bind "rest" shadows
-			if ( conf.blueprints.rest ) {
-				sails.log.silly('Binding RESTful shadows for controller:',controllerId);
-				sails.router.bind('get ' + baseRoute + '/:id?', serveBlueprint(controllerId, 'find'));
-				sails.router.bind('post ' + baseRoute, serveBlueprint(controllerId, 'create'));
-				sails.router.bind('put ' + baseRoute + '/:id?', serveBlueprint(controllerId, 'update'));
-				sails.router.bind('delete ' + baseRoute + '/:id?', serveBlueprint(controllerId, 'destroy'));
-			}
-
-			// Bind URL-bar "shortcuts"
-			// (NOTE: these may be superceded by embedding actions in generated controllers)
-			if ( conf.blueprints.shortcuts ) {
-				sails.log.silly('Binding shortcut shadows for controller:',controllerId);
-				sails.router.bind(baseRoute + '/find/:id?', serveBlueprint(controllerId, 'find'));
-				sails.router.bind(baseRoute + '/create', serveBlueprint(controllerId, 'create'));
-				sails.router.bind(baseRoute + '/update/:id?', serveBlueprint(controllerId, 'update'));
-				sails.router.bind(baseRoute + '/destroy/:id?', serveBlueprint(controllerId, 'destroy'));
-			}
-		});
-	}
-=======
-
->>>>>>> dc838703
-
-	/**
-	 * computeMiddleware
-	 *
-	 * @return {[Function]} an array of two middleware:
-	 *   1. sets `req.target`, configured by closure
-	 *   2. the blueprint itself
-	 *
-	 * TODO:
-	 * This could certainly be optimized for performance, but also simplified
-	 * so it's easier to pick up for hook developers (and easier to maintain for papa bear.)
-	 * 
-	 * @param  {String} controllerId
-	 * @param  {String} actionId
-	 */
 	function computeMiddleware (controllerId, actionId) {
 		return [function wrapperFn (req, res, next) {
 
-<<<<<<< HEAD
-
-	/**
-	 * (Re)load middleware.
-	 *
-	 * @api private
-	 */
-	function loadMiddleware (hook, cb) {
-		sails.log.verbose('Loading blueprint middleware...');
-		sails.modules.loadBlueprints(function modulesLoaded (err, modules) {
-			
-			// Save reference to blueprints middleware in hook.
-			hook.middleware = modules;
-
-			// Also expose `sails.blueprints`.
-			sails.blueprints = hook.middleware;
-
-			return cb(err);
-		});
-	}
-
-
-
-	/**
-	 * Wait until dependency conditions have been satisfied
-	 *
-	 * @param {Array} events - `sails.on()` events to wait for
-	 * @param {Function} cb
-	 *
-	 * @api private
-	 */
-
-	function waitForAll (events, cb) {
-
-		// Waiting to lift guard until all these events have fired
-		var dependencies = [];
-		_.each(events, function (event) {
-			dependencies.push(function waitFor (cb) {
-				return sails.on(event, cb);
-			});					
-		});
-
-=======
 			// Track the controller/action target
 			// (grab from the path params)
 			req.target = {
@@ -396,7 +255,6 @@
 			});					
 		});
 
->>>>>>> dc838703
 
 		// All conditions satisfied; binding routes...
 		async.auto(dependencies, function conditionsSatisfied (err) {
