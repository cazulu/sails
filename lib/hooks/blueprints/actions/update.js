/**
 * Update Record
 * 
 * An API call to update a model instance with the specified `id`,
 * treating the other unbound parameters as attributes.
 *
 * @param {Integer|String} id  - the unique id of the particular record you'd like to update
 * @param *                    - values to set on the record
 * 
 */
module.exports = function update (req, res) {
	// Ensure a model can be deduced from the request options.
	var model = req.options.model || req.options.controller;
	var jsonp = req.options.jsonp;
	if (!model) return res.badRequest();

	// Locate and validate id parameter
	var id = req.param('id');
	if (!id) {
		return res.badRequest('No id provided.');
	}

	// Get access to `sails` (globals might be disabled) and look up the model.
	var sails = req._sails;
	var Model = sails.models[model];
	
	// If no model exists for this controller, it's a 404.
	if ( !Model ) return res.notFound();

	// The name of the parameter to use for JSONP callbacks
	var JSONP_CALLBACK_PARAM = 'callback';

	// if req.transport is falsy or doesn't contain the phrase "socket"
	// and JSONP is enabled for this action, we'll say we're "isJSONPCompatible"
	var isJSONPCompatible = jsonp && ! ( req.transport && req.transport.match(/socket/i) );

	// Create data object (monolithic combination of all parameters)
	// Omit the JSONP callback parameter (if this is isJSONPCompatible)
	var data = req.params.all();
	if (isJSONPCompatible) { data = sails.util.omit(data, JSONP_CALLBACK_PARAM); }
	// TODO: and params whose values are `undefined`





	// Otherwise find and update the models in question
	Model.update(id, data).exec(function updated(err, models) {
		// TODO: differentiate between waterline-originated validation errors
		//			and serious underlying issues
		// TODO: Respond with badRequest if an error is encountered, w/ validation info
		if (err) return res.serverError(err);
		if(!models) return res.serverError('No instances returned from update.');
		if (models.length === 0) return res.notFound();

		// Because this should only update a single record and update
		// returns an array, just use the first item
		var model = models[0];

		// If we have the pubsub hook, use the model class's publish method
		// to notify all subscribers about the update
		if (sails.hooks.pubsub) {
			Model.publishUpdate(id, data);

			// If any of the changes were to association attributes, publish add or remove messages.
			_.each(data, function(val, key) {
<<<<<<< HEAD
				var attributes = Model.attributes || {};
				var referencedModel = attributes[key] && (attributes[key].model || attributes[key].collection);
				
				if (referencedModel) {
					var ReferencedModel = sails.models[referencedModel];
					reverseAssociation = _.find(ReferencedModel.associations, {collection: Model.identity}) || _.find(ReferencedModel.associations, {model: Model.identity});
=======

				// Bail if this attribute isn't in the model's schema
				if (!Model.attributes[key]) return;

				// Get the name of the associated model, if any;
				var reverseModelName = Model.attributes[key].model || Model.attributes[key].collection;
				if (reverseModelName) {
					// Get the associated model class
					var reverseModel = sails.models[reverseModelName];
					// Get the inverse association definition, if any
					reverseAssociation = _.find(reverseModel.associations, {collection: Model.identity}) || _.find(reverseModel.associations, {model: Model.identity});
>>>>>>> 6ef060c5
					if (reverseAssociation) {
						// If this is a many-to-many association, do a publishAdd for the 
						// other side.
						if (reverseAssociation.type == 'collection') {
							ReferencedModel.publishAdd(id, reverseAssociation.alias, id);
						}

						// Otherwise, do a publishUpdate
						else {
							var data = {};
							data[reverseAssociation.alias] = id;
							ReferencedModel.publishUpdate(id, data);
						}
					}
				}
			});

		}

		if ( isJSONPCompatible ) {
			return res.jsonp(model.toJSON());
		}
		else {
			return res.json(model.toJSON());
		}
	});
};<|MERGE_RESOLUTION|>--- conflicted
+++ resolved
@@ -64,39 +64,28 @@
 
 			// If any of the changes were to association attributes, publish add or remove messages.
 			_.each(data, function(val, key) {
-<<<<<<< HEAD
+
 				var attributes = Model.attributes || {};
 				var referencedModel = attributes[key] && (attributes[key].model || attributes[key].collection);
 				
+				// Bail if this attribute isn't in the model's schema
 				if (referencedModel) {
+					// Get the associated model class
 					var ReferencedModel = sails.models[referencedModel];
+					// Get the inverse association definition, if any
 					reverseAssociation = _.find(ReferencedModel.associations, {collection: Model.identity}) || _.find(ReferencedModel.associations, {model: Model.identity});
-=======
 
-				// Bail if this attribute isn't in the model's schema
-				if (!Model.attributes[key]) return;
+					// If this is a many-to-many association, do a publishAdd for the 
+					// other side.
+					if (reverseAssociation.type == 'collection') {
+						ReferencedModel.publishAdd(id, reverseAssociation.alias, id);
+					}
 
-				// Get the name of the associated model, if any;
-				var reverseModelName = Model.attributes[key].model || Model.attributes[key].collection;
-				if (reverseModelName) {
-					// Get the associated model class
-					var reverseModel = sails.models[reverseModelName];
-					// Get the inverse association definition, if any
-					reverseAssociation = _.find(reverseModel.associations, {collection: Model.identity}) || _.find(reverseModel.associations, {model: Model.identity});
->>>>>>> 6ef060c5
-					if (reverseAssociation) {
-						// If this is a many-to-many association, do a publishAdd for the 
-						// other side.
-						if (reverseAssociation.type == 'collection') {
-							ReferencedModel.publishAdd(id, reverseAssociation.alias, id);
-						}
-
-						// Otherwise, do a publishUpdate
-						else {
-							var data = {};
-							data[reverseAssociation.alias] = id;
-							ReferencedModel.publishUpdate(id, data);
-						}
+					// Otherwise, do a publishUpdate
+					else {
+						var data = {};
+						data[reverseAssociation.alias] = id;
+						ReferencedModel.publishUpdate(id, data);
 					}
 				}
 			});
