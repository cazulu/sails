/**
 * Module dependencies.
 */

var path = require('path');
var util = require('util');
var _ = require('lodash');


// generateSecret is used to generate a one-off session secret if one wasn't configured
var generateSecret = require('./generateSecret');

// (this dependency is just for creating new cookies)
var uid = require('uid-safe').sync;

// (these two dependencies are only here for sails.session.parseSessionIdFromCookie(),
//  which is only here to enable socket lifecycle callbacks)
var parseCookie = require('cookie').parse;
var stringifyCookie = require('cookie').serialize;
var unsignCookie = require('cookie-signature').unsign;
var signCookie = require('cookie-signature').sign;

<<<<<<< HEAD
=======

>>>>>>> 96435786
module.exports = function(app) {

  var getSession = function(sessionId, errorMessage, cb) {
    app.config.session.store.get(sessionId, function (err, session) {
      if (err) return cb(err);
      if (!session) {
        return cb((function _createError(){
          var e = new Error(errorMessage);
          e.code = 'E_SESSION';
          return e;
        })());
      }
      return cb(null, session);
    });
  };
  // `session` hook definition
  var SessionHook = {


    defaults: {
      session: {
        adapter: 'memory',
        key: 'sails.sid',
        resave: true,
        saveUninitialized: true
      }
    },


    /**
     * Normalize and validate configuration for this hook.
     * Then fold any modifications back into `sails.config`
     */
    configure: function() {

      // Validate config
      // Ensure that secret is specified if a custom session store is used
      if (app.config.session) {
        if (!_.isObject(app.config.session)) {
          throw new Error('Invalid custom session store configuration!\n' +
            '\n' +
            'Basic usage ::\n' +
            '{ session: { adapter: "memory", secret: "someVerySecureString", /* ...if applicable: host, port, etc... */ } }' +
            '\n\nCustom usage ::\n' +
            '{ session: { store: { /* some custom connect session store instance */ }, secret: "someVerySecureString", /* ...custom settings.... */ } }'
          );
        }

      }

      // If session config is set, but secret is undefined, set a secure, one-time use secret
      if (!app.config.session || !app.config.session.secret) {

        app.log.verbose('Session secret not defined-- automatically generating one for now...');

        if (app.config.environment === 'production') {
          app.log.warn('Session secret should be manually specified in production!');
          app.log.warn('Automatically generating one for now...');

          app.log.error('This generated session secret is NOT OK for production!');
          app.log.error('It will change each time the server starts and break multi-instance deployments.');
          app.log.blank();
          app.log.error('To set up a session secret, add or update it in `config/session.js`:');
          app.log.error('module.exports.session = { secret: "keyboardcat" }');
          app.log.blank();
        }

        app.config.session.secret = generateSecret();
      }

      // Backwards-compatibility / shorthand notation
      // (allow mongo or redis session stores to be specified directly)
      if (app.config.session.adapter === 'redis') {
        app.config.session.adapter = 'connect-redis';
      }
      else if (app.config.session.adapter === 'mongo') {
        app.config.session.adapter = 'connect-mongo';
      }
    },

    /**
     * Create a connection to the configured session store
     * and keep it around
     *
     * @api private
     */
    initialize: function(cb) {
      var sessionConfig = app.config.session;
      // console.log('Initializing session hook...');

      // Intepret session adapter config and "new up" a session store
      if (_.isObject(sessionConfig) && !_.isObject(sessionConfig.store)) {

        // Unless the session is explicitly disabled, require the appropriate adapter
        if (sessionConfig.adapter) {

          // 'memory' is a special case
          if (sessionConfig.adapter === 'memory') {
            var session = require('express-session');
            var MemoryStore = session.MemoryStore;
            sessionConfig.store = new MemoryStore();
          }
          // Try and load the specified adapter from the local sails project,
          // or catch and return error:
          else {

            var COULD_NOT_REQUIRE_CONNECT_ADAPTER_ERR = function (adapter, packagejson, e) {
              var errMsg;
              if (e && typeof e === 'object' && e instanceof Error) {
                errMsg = e.stack;
              }
              else {
                errMsg = util.inspect(e);
              }

              var output = 'Could not load express-session adapter :: ' + adapter + '\n';
              if (packagejson && !packagejson.main) {
                output+='(If this is your module, make sure that the module has a "main" configuration in its package.json file)';
              }
              output+='\nError from adapter:\n'+ errMsg+'\n\n';


              // Recommend installation of the session adapter:
              output += 'Do you have the express-session adapter installed in this project?\n';
              output += 'Try running the following command in your project\'s root directory:\n';
              var installRecommendation = 'npm install ';
              if (adapter === 'connect-redis') {
                installRecommendation += 'connect-redis';
              }
              else {
                installRecommendation += adapter;
                installRecommendation +='\n(Note: Make sure the version of the Connect adapter you install is compatible with Express 4/Sails v0.10)';
              }
              installRecommendation += '\n';

              output += installRecommendation;

              return output;
            };

            try {

              // Determine the path to the adapter by using the "main" described in its package.json file:
              var pathToAdapterDependency;
              var pathToAdapterPackage = path.resolve(app.config.appPath, 'node_modules', sessionConfig.adapter ,'package.json');
              var adapterPackage;
              try {
                adapterPackage = require(pathToAdapterPackage);
                pathToAdapterDependency = path.resolve(app.config.appPath, 'node_modules', sessionConfig.adapter, adapterPackage.main);
              }
              catch (e) {
                return cb(COULD_NOT_REQUIRE_CONNECT_ADAPTER_ERR(sessionConfig.adapter, adapterPackage, e));
              }
              var SessionAdapter = require(pathToAdapterDependency);
              var CustomStore = SessionAdapter(require('express'));
              sessionConfig.store = new CustomStore(sessionConfig);
            } catch (e) {
              // TODO: negotiate error and give better error msg depending on code
              return cb(COULD_NOT_REQUIRE_CONNECT_ADAPTER_ERR(sessionConfig.adapter, adapterPackage, e));
            }
          }
        }
      }

      // Expose hook as `sails.session`
      app.session = SessionHook;

      return cb();
    },


    /**
     * Generate a cookie to represent a new session.
     *
     * @return {String}
     * @api private
     */

    generateNewSidCookie: function (){
      var sid = uid(24);
      var signedSid = 's:' + signCookie(sid, app.config.session.secret);
      var cookie = stringifyCookie(app.config.session.key, signedSid, {});
      return cookie;
    },



    /**
     * Parse and unsign (i.e. decrypt) the provided cookie to get the session id.
     *
     * (adapted from code in the `express-session`)
     * (TODO: pull out into separate module as part of jshttp/pillarjs)
     *
     * @param  {String} cookie
     * @return {String}                [sessionId]
     *
     * @throws {Error} If cookie cannot be parsed or unsigned
     */
    parseSessionIdFromCookie: function (cookie){

      // e.g. "lolcatparty"
      var sessionSecret = app.config.session.secret;

      // Parse cookie
      var parsedSidCookie = parseCookie(cookie)[app.config.session.key];

      if (typeof parsedSidCookie !== 'string') {
        throw (function createError(){
          var err = new Error('No sid cookie exists');
          err.status = 401;
          err.code = 'E_SESSION_PARSE_COOKIE';
          return err;
        })();
      }

      if (parsedSidCookie.substr(0, 2) !== 's:') {
        throw (function createError(){
          var err = new Error('Cookie unsigned');
          err.status = 401;
          err.code = 'E_SESSION_PARSE_COOKIE';
          return err;
        })();
      }

      // Unsign cookie
      var sessionId = unsignCookie(parsedSidCookie.slice(2), sessionSecret);

      if (sessionId === false) {
        throw (function createError(){
          var err = new Error('Cookie signature invalid');
          err.status = 401;
          err.code = 'E_SESSION_PARSE_COOKIE';
          return err;
        })();
      }

      return sessionId;
    },


    /**
     * @param {String} sessionId
     * @param {Function} cb
     *
     * @api private
     */
    get: function(sessionId, cb) {
      if (!_.isFunction(cb)) {
        throw new Error('Invalid usage :: `sails.hooks.session.get(sessionId, cb)`');
      }
      return getSession(sessionId, 'Session could not be loaded', cb);
    },

    /**
     * @param {String} sessionId
     * @param {} data
     * @param {Function} cb
     *
     * @api private
     */
    set: function(sessionId, data, cb) {
      if (!_.isFunction(cb)) {
        throw new Error('Invalid usage :: `sails.hooks.session.set(sessionId, data, cb)`');
      }
      return app.config.session.store.set(sessionId, data, function (err) {
        if (err) return cb(err);
        return getSession(sessionId, 'Session could not be saved', cb);
      });
    }
<<<<<<< HEAD

=======
>>>>>>> 96435786
  };

  return SessionHook;
};<|MERGE_RESOLUTION|>--- conflicted
+++ resolved
@@ -20,10 +20,6 @@
 var unsignCookie = require('cookie-signature').unsign;
 var signCookie = require('cookie-signature').sign;
 
-<<<<<<< HEAD
-=======
-
->>>>>>> 96435786
 module.exports = function(app) {
 
   var getSession = function(sessionId, errorMessage, cb) {
@@ -293,10 +289,6 @@
         return getSession(sessionId, 'Session could not be saved', cb);
       });
     }
-<<<<<<< HEAD
-
-=======
->>>>>>> 96435786
   };
 
   return SessionHook;
