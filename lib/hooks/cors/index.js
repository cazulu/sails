module.exports = function(sails) {

	/**
	 * Module dependencies.
	 */

	var _ = require('lodash'),
		expressUtils = require('../../../node_modules/express/lib/utils.js');
		Hook = require('../../index');


	/**
	 * Expose hook definition
	 */

	return {

		initialize: function(cb) {

			sails.on('router:before', function () {

				// Make sure there's a universal OPTIONS route that just sends back a 200
				// (this comes up for Safari)
				sails.router.bind('options /*', function handleOptionsRequest (req, res, next) {
					setHeaders(req, res, function setCorsHeaders (err) {
						if (err) return next (err);
						res.send(200);
					});
				});

				// If we're setting CORS on all routes by default, set up a universal route for it here.
				// CORS can still be turned off for specific routes by setting 'cors:false'
				sails.router.bind(sails.config.cors.mountPath, setHeaders());

				// Loop through all configured routes, looking for CORS options
				_.each(sails.config.routes, function(routeConfig, path) {

					if (!_.isUndefined(routeConfig.cors)) {

						// Get regexp for matching routes to mount path
						var matchExpression = expressUtils.pathRegexp(
							sails.routeConfig.cors.mountPath.split(' ').reverse()[0], []
						);

						// If route CORS config is set to 'false',
						// clear any CORS headers from the response
						if (routeConfig.cors === false) {
							sails.router.bind(path, clearHeaders);
							return;
						}

<<<<<<< HEAD
						// If cors is set to "true", and we're not doing all routes by default, set
						// the CORS headers for this route using the default origin
						else if (config.cors === true && !sails.config.cors.allRoutes) {
							sails.router.bind(path, sendHeaders());
						}

						// Else if cors is set to a string, use that has the origin
						else if (typeof config.cors === "string") {
							sails.router.bind(path, sendHeaders({origin:config.cors}));
						}

						// Else if cors is an object, use that as the config
						else if (_.isPlainObject(config.cors)) {
							sails.router.bind(path, sendHeaders(config.cors));
=======
						// If cors is set to 'true', and we're not doing the global CORS mount path,
						// set the CORS headers for this route using the default origin
						else if (routeConfig.cors === true && !sails.routeConfig.cors.mountPath) {
							sails.router.bind(path, setHeaders());
						}

						// Else if cors is set to a string, use that as the origin
						else if (typeof routeConfig.cors === 'string') {
							sails.router.bind(path, setHeaders({
								origin: routeConfig.cors
							}));
						}

						// Else if cors is an object, use that as the config
						else if (_.isPlainObject(routeConfig.cors)) {
							sails.router.bind(path, setHeaders(routeConfig.cors));		
>>>>>>> c83f10fc
						}

						// Otherwise throw a warning
						else {
							sails.log.warn('Invalid `cors` setting for route :: ' + path);
						}

					}

				});
				
			});

			cb();

		}

	};


	/**
	 * @param {Object} cors -> option overrides
	 * @returns express middleware which returns to client
	 */

	function setHeaders (cors) {

		// Sanitize local `cors` config
		if (!cors) {
			cors = {};
		}

		return function corsMiddleware (req, res, next) {

			// If we can set headers (i.e. it's not a socket request), do so.
			if (res.setHeader) {
				res.setHeader('Access-Control-Allow-Origin', cors.origin || sails.config.cors.origin);
				res.setHeader('Access-Control-Allow-Credentials', cors.credentials || sails.config.cors.credentials);
				res.setHeader('Access-Control-Allow-Methods', cors.methods || sails.config.cors.methods);
				res.setHeader('Access-Control-Allow-Headers', cors.headers || sails.config.cors.headers);
				res.locals._csrf = null;
			}

			return next();
		};

	}

	function clearHeaders(req, res, next) {

		// Replace the CSRF token if required
		if (sails.config.csrf) {
			res.locals._csrf = req.session._csrf;
		}

		// If we can set headers (i.e. it's not a socket request), do so.
		if (res.setHeader) {
			res.setHeader('Access-Control-Allow-Origin', '');
			res.setHeader('Access-Control-Allow-Credentials', '');
			res.setHeader('Access-Control-Allow-Methods', '');
			res.setHeader('Access-Control-Allow-Headers', '');
		}

		next();

	}


};<|MERGE_RESOLUTION|>--- conflicted
+++ resolved
@@ -5,7 +5,7 @@
 	 */
 
 	var _ = require('lodash'),
-		expressUtils = require('../../../node_modules/express/lib/utils.js');
+		expresstUtils = require('../../../node_modules/express/lib/utils.js');
 		Hook = require('../../index');
 
 
@@ -19,74 +19,45 @@
 
 			sails.on('router:before', function () {
 
-				// Make sure there's a universal OPTIONS route that just sends back a 200
-				// (this comes up for Safari)
-				sails.router.bind('options /*', function handleOptionsRequest (req, res, next) {
-					setHeaders(req, res, function setCorsHeaders (err) {
-						if (err) return next (err);
-						res.send(200);
-					});
-				});
+				// Make sure there's a universal OPTIONS route that just send back a 200
+				sails.router.bind('options /*', sendHeaders(null, true));
 
 				// If we're setting CORS on all routes by default, set up a universal route for it here.
-				// CORS can still be turned off for specific routes by setting 'cors:false'
-				sails.router.bind(sails.config.cors.mountPath, setHeaders());
+				// CORS can still be turned off for specific routes by setting "cors:false"
+				if (sails.config.cors.allRoutes === true) {
+					sails.router.bind('/*', sendHeaders());
+				}
 
 				// Loop through all configured routes, looking for CORS options
-				_.each(sails.config.routes, function(routeConfig, path) {
+				_.each(sails.config.routes, function(config, route) {
+					
+					if (!_.isUndefined(config.cors)) {
 
-					if (!_.isUndefined(routeConfig.cors)) {
-
-						// Get regexp for matching routes to mount path
-						var matchExpression = expressUtils.pathRegexp(
-							sails.routeConfig.cors.mountPath.split(' ').reverse()[0], []
-						);
-
-						// If route CORS config is set to 'false',
-						// clear any CORS headers from the response
-						if (routeConfig.cors === false) {
-							sails.router.bind(path, clearHeaders);
+						// If cors is set to "false", clear the CORS headers for this route
+						if (config.cors === false) {
+							sails.router.bind(route, clearHeaders);
 							return;
 						}
 
-<<<<<<< HEAD
 						// If cors is set to "true", and we're not doing all routes by default, set
 						// the CORS headers for this route using the default origin
 						else if (config.cors === true && !sails.config.cors.allRoutes) {
-							sails.router.bind(path, sendHeaders());
+							sails.router.bind(route, sendHeaders());
 						}
 
 						// Else if cors is set to a string, use that has the origin
 						else if (typeof config.cors === "string") {
-							sails.router.bind(path, sendHeaders({origin:config.cors}));
+							sails.router.bind(route, sendHeaders({origin:config.cors}));
 						}
 
 						// Else if cors is an object, use that as the config
 						else if (_.isPlainObject(config.cors)) {
-							sails.router.bind(path, sendHeaders(config.cors));
-=======
-						// If cors is set to 'true', and we're not doing the global CORS mount path,
-						// set the CORS headers for this route using the default origin
-						else if (routeConfig.cors === true && !sails.routeConfig.cors.mountPath) {
-							sails.router.bind(path, setHeaders());
-						}
-
-						// Else if cors is set to a string, use that as the origin
-						else if (typeof routeConfig.cors === 'string') {
-							sails.router.bind(path, setHeaders({
-								origin: routeConfig.cors
-							}));
-						}
-
-						// Else if cors is an object, use that as the config
-						else if (_.isPlainObject(routeConfig.cors)) {
-							sails.router.bind(path, setHeaders(routeConfig.cors));		
->>>>>>> c83f10fc
+							sails.router.bind(route, sendHeaders(config.cors));
 						}
 
 						// Otherwise throw a warning
 						else {
-							sails.log.warn('Invalid `cors` setting for route :: ' + path);
+							sails.log.warn("Invalid CORS settings for route "+route);
 						}
 
 					}
@@ -101,31 +72,53 @@
 
 	};
 
+	function sendHeaders(routeCorsConfig, respond) {
 
-	/**
-	 * @param {Object} cors -> option overrides
-	 * @returns express middleware which returns to client
-	 */
-
-	function setHeaders (cors) {
-
-		// Sanitize local `cors` config
-		if (!cors) {
-			cors = {};
+		if (!routeCorsConfig) {
+			routeCorsConfig = {};
 		}
-
-		return function corsMiddleware (req, res, next) {
-
+		return function(req, res, next) {
 			// If we can set headers (i.e. it's not a socket request), do so.
 			if (res.setHeader) {
-				res.setHeader('Access-Control-Allow-Origin', cors.origin || sails.config.cors.origin);
-				res.setHeader('Access-Control-Allow-Credentials', cors.credentials || sails.config.cors.credentials);
-				res.setHeader('Access-Control-Allow-Methods', cors.methods || sails.config.cors.methods);
-				res.setHeader('Access-Control-Allow-Headers', cors.headers || sails.config.cors.headers);
+
+				// Get the allowed origins
+				var origins = (routeCorsConfig.origin || sails.config.cors.origin).split(',');
+				
+				// Match the origin of the request against the allowed origins
+				var foundOrigin = false;
+				_.every(origins, function(origin) {
+
+					origin = origin.trim();
+					// If we find a whitelisted origin, send the Access-Control-Allow-Origin header
+					// to greenlight the request.
+					if (origin == req.headers.origin || origin == "*") {
+						res.setHeader('Access-Control-Allow-Origin', req.headers.origin);
+						foundOrigin = true;
+						return false;						
+					}
+					return true;
+				});
+
+				if (!foundOrigin) {
+					res.setHeader('Access-Control-Allow-Origin', '');
+				}
+
+				res.setHeader('Access-Control-Allow-Credentials', routeCorsConfig.credentials || sails.config.cors.credentials);
+
+				if (req.method == "OPTIONS") {
+					res.setHeader('Access-Control-Allow-Methods', routeCorsConfig.methods || sails.config.cors.methods);
+					res.setHeader('Access-Control-Allow-Headers', routeCorsConfig.headers || sails.config.cors.headers);
+				}
+
 				res.locals._csrf = null;
 			}
 
-			return next();
+			if (respond) {
+				res.send(200);
+			} else {
+				next();
+			}
+
 		};
 
 	}
