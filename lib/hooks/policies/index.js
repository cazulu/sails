--- conflicted
+++ resolved
@@ -1,187 +1,8 @@
-<<<<<<< HEAD
 var _ = require('lodash');
 var util = require('sails-util');
 var Err = require('../../../errors');
 
 module.exports = function(sails) {
-=======
-module.exports = function(sails) {
-
-
-	/**
-	 * Module dependencies.
-	 */
-
-	var async = require('async'),
-		util = require('sails-util'),
-		Err = require('../../../errors');
-
-
-
-	/**
-	 * Expose `policies` hook definition
-	 */
-
-	var policyHookDef = {
-
-		defaults: {
-
-			// Default policy mappings (allow all)
-			policies: { '*': true }
-		},
-
-
-		// Don't allow sails to lift until ready
-		// is explicitly set below
-		ready: false,
-
-
-		/**
-		 * Initialize is fired first thing when the hook is loaded
-		 *
-		 * @api public
-		 */
-
-		initialize: function(cb) {
-
-			// Callback is optional
-			cb = util.optional(cb);
-
-			var self = this;
-
-			// Grab policies config & policy modules and trigger callback
-			this.loadMiddleware( function (err) {
-				if (err) return cb(err);
-
-				sails.log.verbose('Finished loading policy middleware logic.');
-				cb();
-			});
-
-			// Before routing, curry controller functions with appropriate policy chains
-			sails.on('router:before', this.bindPolicies);
-		},
-
-
-
-		/**
-		 * Wipe everything and (re)load middleware from policies
-		 * (policies.js config is already loaded at this point)
-		 *
-		 * @api private
-		 */
-
-		loadMiddleware: function(cb) {
-			var self = this;
-
-			// Load policy modules
-			sails.log.verbose('Loading policy modules from app...');
-			sails.modules.loadPolicies(function modulesLoaded (err, modules) {
-				if (err) return cb(err);
-				// Register policies in `self.middleware`
-				util.extend(self.middleware, modules);
-				return cb();
-			});
-		},
-
-
-
-		/**
-		 * Curry the policy chains into the appropriate controller functions
-		 *
-		 * @api private
-		 */
-
-		bindPolicies: function() {
-
-      // Build / normalize policy config
-      this.mapping = this.buildPolicyMap();
-
-			// sails.log.verbose('Binding policies :: \n', this.mapping,
-			// 	'\nto controllers :: \n', sails.middleware.controllers);
-
-			// Policies can be bound to:
-			//  -> controllers
-			_bindPolicies(this.mapping, sails.middleware.controllers);
-
-			// NOTE:
-			// In the past, policies for views were bound here.
-			//
-
-			// Emit event to let other hooks know we're ready to go
-			sails.log.verbose('Policy-controller bindings complete!');
-			sails.emit('hook:policies:bound');
-
-		},
-
-
-
-		/**
-		 * Build normalized, hook-internal representation of policy mapping
-		 * by performing a non-destructive parse of `sails.config.policies`
-		 *
-		 * @returns {Object} mapping
-		 * @api private
-		 */
-
-		buildPolicyMap: function () {
-
-			var mapping = {};
-			util.each(sails.config.policies, function (_policy, controllerId) {
-
-				// Accept `FooController` or `foo`
-				// Case-insensitive
-				controllerId = util.normalizeControllerId(controllerId);
-
-				// Controller-level policy ::
-				// Just map the policy to the controller directly
-				if ( ! util.isDictionary(_policy) ) {
-					mapping[controllerId] = this.normalizePolicy(_policy);
-					return;
-				}
-
-				// Policy mapping contains a sub-object ::
-				// So we need to dive in and build/normalize the policy mapping from here
-				// Mapping each policy to each action for this controller
-				mapping[controllerId] = {};
-				util.each( _policy, function (__policy, actionId) {
-
-					// Case-insensitive
-					actionId = actionId.toLowerCase();
-
-					mapping[controllerId][actionId] = this.normalizePolicy(__policy);
-				}, this);
-
-			}, this);
-
-			return mapping;
-		},
-
-
-		/**
-		 * Convert a single policy into shallow array notation
-		 * (look up string policies using middleware in this hook)
-		 *
-		 * @param {Array|String|Function|Boolean} policy
-		 * @api private
-		 */
-
-		normalizePolicy: function (policy) {
-
-
-			// Recursively normalize lists of policies
-			if ( util.isArray(policy) ) {
-
-				var policyChain = util.clone(policy);
-
-				// Normalize each policy in the chain
-				policyChain = util.map(policyChain, function normalize_each_policy (policy) {
-					return policyHookDef.normalizePolicy(policy);
-				}, this);
-
-				// Then flatten the policy chain
-				return util.flatten(policyChain);
-			}
->>>>>>> aa8f54f6
 
   /**
    * Expose `policies` hook definition
@@ -214,9 +35,6 @@
       // Grab policies config & policy modules and trigger callback
       this.loadMiddleware(function (err) {
         if (err) return cb(err);
-
-        // Build / normalize policy config
-        this.mapping = this.buildPolicyMap();
 
         sails.log.verbose('Finished loading policy middleware logic.');
         cb();
@@ -249,11 +67,8 @@
      * @api private
      */
     bindPolicies: function() {
-      // sails.log.verbose('Binding policies :: \n', this.mapping,
-      //  '\nto controllers :: \n', sails.middleware.controllers);
-
-      // Policies can be bound to:
-      //  -> controllers
+      // Build / normalize policy config
+      this.mapping = this.buildPolicyMap();
       _bindPolicies(this.mapping, sails.middleware.controllers);
 
       // Emit event to let other hooks know we're ready to go
@@ -279,7 +94,7 @@
         // Controller-level policy ::
         // Just map the policy to the controller directly
         if (!util.isDictionary(_policy)) {
-          mapping[controllerId] = this.normalizePolicy(_policy);
+          mapping[controllerId] = policyHookDef.normalizePolicy(_policy);
           return;
         }
 
@@ -292,7 +107,7 @@
           // Case-insensitive
           actionId = actionId.toLowerCase();
 
-          mapping[controllerId][actionId] = this.normalizePolicy(__policy);
+          mapping[controllerId][actionId] = policyHookDef.normalizePolicy(__policy);
         });
       });
 
