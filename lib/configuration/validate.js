--- conflicted
+++ resolved
@@ -16,20 +16,6 @@
 
 	fs.existsSync = fs.existsSync || require('path').existsSync;
 
-
-<<<<<<< HEAD
-	// Ensure that secret is specified if a custom session store is used
-	if(originalUserConfig.session) {
-		if(!_.isObject(originalUserConfig.session)) {
-			throw new Error("Invalid session store configuration!\n" + "Should be of the form: { store: someStore, secret: 'someVerySecureString' }");
-		}
-	}
-	// If no secret specified, issue a warning and generate a random one temporarily.
-	if(!originalUserConfig.session || !originalUserConfig.session.secret) {
-		log.warn("Session secret must be identified!\n" + "sails.config.session should be of the form: { secret: 'someVerySecureString' }\nAutomatically generating one for now...\n(Note: This will change each time the server starts and break multi-instance deployments.)\ne.g. You can set this by adding the following to one of the modules in your app config directory:  module.exports.session{ secret: 'keyboardcat' }");
-		config.session.secret = require('../session').generateSecret();
-	}
-=======
 
 	/**
 	 * Normalize legacy and duplicative user config settings
@@ -40,7 +26,6 @@
 	return function validateConfiguration (config, originalUserConfig) {
 		
 		var log = (typeof sails !== 'undefined' && sails.log) || console;
->>>>>>> 58b95432
 
 		if(!originalUserConfig) {
 			throw new Error("No configuration specified!");
@@ -69,7 +54,7 @@
 
 		}
 		if(!originalUserConfig.session || (originalUserConfig && !originalUserConfig.session.secret)) {
-			log.warn("Session secret must be identified!\n" + "Should be of the form: { secret: 'someVerySecureString' }\nAutomatically generating one for now...\n(Note: This will change each time the server starts and break multi-instance deployments.)");
+			log.warn("Session secret must be identified!\n" + "Should be of the form: { secret: 'someVerySecureString' }\nAutomatically generating one for now...\n(Note: This will change each time the server starts and break multi-instance deployments.)\ne.g. You can set this by adding the following to one of the modules in your app config directory:  module.exports.session = { secret: 'keyboardcat' }");
 			config.session.secret = Session.generateSecret();
 		}
 
