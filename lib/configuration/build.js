<<<<<<< HEAD
var _ = require('lodash');

// Extend defaults with user config
module.exports = function (defaults,userConfig) {

	var result = {};

	// For each property in user config, override all arrays and non-objects in defaults
	_.each(userConfig,function (val,key) {
		if (!_.isObject(defaults[key]) || _.isArray(defaults[key])) result[key] = val;
	});
	
	// If a property exists in defaults, but not in user config, include it
	_.defaults(result,userConfig,defaults);

	// Then extend each of the config subobjects
	result.assets	= _.extend(defaults.assets,userConfig.assets || {});
	result.session	= _.extend(defaults.session,userConfig.session || {});
	
	// Intepret session adapter config
	if (_.isObject(result.session)) {
		if (result.session.adapter === 'memory' && !_.isObject(result.session.store)) {
			result.session.store = new (require('express').session.MemoryStore)();
		}
		if (result.session.adapter === 'redis') {
			result.session.store = new (require('connect-redis')(require('express')))(result.session);
		}
		if (result.session.adapter === 'mongo') {
			result.session.store = new (require('connect-mongo')(require('express')))(result.session);
		}
	}

	result.cache	= _.extend(defaults.cache,userConfig.cache || {});
	result.express	= _.extend(defaults.express,userConfig.express || {});
	result.log		= _.extend(defaults.log,userConfig.log || {});
	result.globals	= _.extend(defaults.globals,userConfig.globals || {});
	result.paths	= _.extend(defaults.paths,userConfig.paths || {});
	result.adapters = _.extend(defaults.adapters,userConfig.adapters || {});

	// Only build serverOptions if SSL is specified
	// Otherwise it breaks the server for some reason in Express 2.x
	if (userConfig.ssl || (result.express && result.express.serverOptions)) {
		_.extend(result.express.serverOptions, userConfig.ssl || {});
	}

	return result;
=======
module.exports = function (sails) {

	/**
	 * Module dependencies.
	 */

	var _	= require('lodash');



	/** 
	 * Extend defaults with user config
	 */

	return function extendDefaults (defaults, userConfig) {

		var result = {};

		// For each property in user config, override all arrays and non-objects in defaults
		_.each(userConfig,function (val,key) {
			if (!_.isObject(defaults[key]) || _.isArray(defaults[key])) result[key] = val;
		});
		
		// If a property exists in defaults, but not in user config, include it
		_.defaults(result,userConfig,defaults);

		// Then extend each of the config subobjects
		result.assets	= _.extend(defaults.assets,userConfig.assets || {});
		result.session	= _.extend(defaults.session,userConfig.session || {});
		
		// Intepret session adapter config
	    if (_.isObject(result.session)) {
		    if (result.session.adapter === 'memory' && !_.isObject(result.session.store)) {
		        result.session.store = new (require('express').session.MemoryStore)();
		    }
		    if (result.session.adapter === 'redis') {
		        result.session.store = new (require('connect-redis')(require('express')))(result.session);
		    }
	    }

		result.cache	= _.extend(defaults.cache,userConfig.cache || {});
		result.express	= _.extend(defaults.express,userConfig.express || {});
		result.log		= _.extend(defaults.log,userConfig.log || {});
		result.globals	= _.extend(defaults.globals,userConfig.globals || {});
		result.paths	= _.extend(defaults.paths,userConfig.paths || {});
		result.adapters = _.extend(defaults.adapters,userConfig.adapters || {});
		result.io		= _.extend(defaults.io,userConfig.io || {});

		// Only build serverOptions if SSL is specified
		// Otherwise it breaks the server for some reason in Express 2.x
		if (userConfig.ssl || (result.express && result.express.serverOptions)) {
			_.extend(result.express.serverOptions, userConfig.ssl || {});
		}

		return result;
	};
>>>>>>> 58b95432
};<|MERGE_RESOLUTION|>--- conflicted
+++ resolved
@@ -1,51 +1,3 @@
-<<<<<<< HEAD
-var _ = require('lodash');
-
-// Extend defaults with user config
-module.exports = function (defaults,userConfig) {
-
-	var result = {};
-
-	// For each property in user config, override all arrays and non-objects in defaults
-	_.each(userConfig,function (val,key) {
-		if (!_.isObject(defaults[key]) || _.isArray(defaults[key])) result[key] = val;
-	});
-	
-	// If a property exists in defaults, but not in user config, include it
-	_.defaults(result,userConfig,defaults);
-
-	// Then extend each of the config subobjects
-	result.assets	= _.extend(defaults.assets,userConfig.assets || {});
-	result.session	= _.extend(defaults.session,userConfig.session || {});
-	
-	// Intepret session adapter config
-	if (_.isObject(result.session)) {
-		if (result.session.adapter === 'memory' && !_.isObject(result.session.store)) {
-			result.session.store = new (require('express').session.MemoryStore)();
-		}
-		if (result.session.adapter === 'redis') {
-			result.session.store = new (require('connect-redis')(require('express')))(result.session);
-		}
-		if (result.session.adapter === 'mongo') {
-			result.session.store = new (require('connect-mongo')(require('express')))(result.session);
-		}
-	}
-
-	result.cache	= _.extend(defaults.cache,userConfig.cache || {});
-	result.express	= _.extend(defaults.express,userConfig.express || {});
-	result.log		= _.extend(defaults.log,userConfig.log || {});
-	result.globals	= _.extend(defaults.globals,userConfig.globals || {});
-	result.paths	= _.extend(defaults.paths,userConfig.paths || {});
-	result.adapters = _.extend(defaults.adapters,userConfig.adapters || {});
-
-	// Only build serverOptions if SSL is specified
-	// Otherwise it breaks the server for some reason in Express 2.x
-	if (userConfig.ssl || (result.express && result.express.serverOptions)) {
-		_.extend(result.express.serverOptions, userConfig.ssl || {});
-	}
-
-	return result;
-=======
 module.exports = function (sails) {
 
 	/**
@@ -84,6 +36,9 @@
 		    if (result.session.adapter === 'redis') {
 		        result.session.store = new (require('connect-redis')(require('express')))(result.session);
 		    }
+		    if (result.session.adapter === 'mongo') {
+				result.session.store = new (require('connect-mongo')(require('express')))(result.session);
+			}
 	    }
 
 		result.cache	= _.extend(defaults.cache,userConfig.cache || {});
@@ -102,5 +57,4 @@
 
 		return result;
 	};
->>>>>>> 58b95432
 };