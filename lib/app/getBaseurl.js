/**
 * Module dependencies
 */

var _ = require ('lodash');




/**
 * Calculate the base URL (useful in emails, etc.)
 * @return {String} [description]
 */

module.exports = function getBaseurl() {
  var sails = this;

  var usingSSL = sails.config.ssl && sails.config.ssl.key && sails.config.ssl.cert;
  var host = sails.getHost() || 'localhost';
  var port = sails.config.proxyPort || sails.config.port;
<<<<<<< HEAD
  if (!~host.indexOf('http')) {
    host = (usingSSL || port == 443 ? 'https' : 'http') + '://' + host;
  }
  var localAppURL = host + (port == 80 || port == 443 ? '' : ':' + port);
=======
  var probablyUsingSSL = (port === 443);

  // If host doesn't contain `http*` already, include the protocol string.
  var protocolString = '';
  if (!_.contains(host,'http')) {
    protocolString = ((usingSSL || probablyUsingSSL) ? 'https' : 'http') + '://';
  }
  var portString = (port === 80 || port === 443 ? '' : ':' + port);
  var localAppURL = protocolString + host + portString;

>>>>>>> b331a006
  return localAppURL;
};<|MERGE_RESOLUTION|>--- conflicted
+++ resolved
@@ -18,12 +18,6 @@
   var usingSSL = sails.config.ssl && sails.config.ssl.key && sails.config.ssl.cert;
   var host = sails.getHost() || 'localhost';
   var port = sails.config.proxyPort || sails.config.port;
-<<<<<<< HEAD
-  if (!~host.indexOf('http')) {
-    host = (usingSSL || port == 443 ? 'https' : 'http') + '://' + host;
-  }
-  var localAppURL = host + (port == 80 || port == 443 ? '' : ':' + port);
-=======
   var probablyUsingSSL = (port === 443);
 
   // If host doesn't contain `http*` already, include the protocol string.
@@ -34,6 +28,5 @@
   var portString = (port === 80 || port === 443 ? '' : ':' + port);
   var localAppURL = protocolString + host + portString;
 
->>>>>>> b331a006
   return localAppURL;
 };