--- conflicted
+++ resolved
@@ -4,13 +4,8 @@
 
 var EventEmitter	= require('events').EventEmitter,
 	async			= require('async'),
-<<<<<<< HEAD
-	util			= require('sails/lib/util'),
 	log				= require('../hooks/logger/captains')(),
-=======
-	log				= require('sails/lib/hooks/logger/captains')(),
 	util			= require('../util'),
->>>>>>> de4a9caa
 	loadSails		= require('./load'),
 	onTeardown		= require('./teardown'),
 	exposeGlobals	= require('./exposeGlobals'),
