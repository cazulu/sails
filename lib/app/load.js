--- conflicted
+++ resolved
@@ -160,7 +160,7 @@
 			hooks[id] = new Hook(def);
 		});
 
-<<<<<<< HEAD
+
 		// Call `load` on each hook
 		async.auto({
 
@@ -191,49 +191,6 @@
 					
 					cb(err, postponedHooks);
 				});
-=======
-		// Load all hooks
-		async.auto(
-			{
-				initialize: function(cb) {
-					var postponedHooks = [];
-					async.each(util.keys(sails.hooks), function (id, cb) {
-						sails.log.verbose('Loading hook: ' + id);
-						sails.hooks[id].load(function (err) {
-							if (err && err == "postpone") {
-								err = null;
-								sails.log.verbose('Hook postponed: ' + id);
-								postponedHooks.push(id);
-							}
-							else if (err) {
-								sails.log.error('Hook failed to load: ' + id + ' ('+err+')');
-								sails.emit('hook:'+id+':error');
-							}
-							else {
-								sails.log.verbose('Hook loaded successfully: ' + id);
-								sails.emit('hook:'+id+':loaded');
-							}
-							cb(err);
-						});
-					}, function(){cb(null, postponedHooks);});					
-				},
-				resumePostponed: ['initialize', function(cb, results) {
-					sails.log.verbose("Resuming postponed hooks:", results.initialize);
-					async.each(results.initialize, function (id, cb) {
-						sails.hooks[id].resume(function (err) {
-							if (err) {
-								sails.log.error('Hook failed to load: ' + id);
-								sails.emit('hook:'+id+':error');
-							}
-							else {
-								sails.log.verbose('Hook loaded successfully: ' + id);
-								sails.emit('hook:'+id+':loaded');
-							}
-							cb(err);
-						});
-					}, cb);					
-				}]
->>>>>>> 9af74424
 			},
 
 			resumePostponed: ['initialize', function resumePostponedHooks (cb, results) {
