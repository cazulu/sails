--- conflicted
+++ resolved
@@ -119,12 +119,6 @@
 			});
 
 			app.use(function handleBodyParserError(err, req, res, next) {
-<<<<<<< HEAD
-				sails.log.error(err);
-
-=======
-				
->>>>>>> 137b1348
 				// Add key middleware
 				if (sails.config.hooks.request) {
 					sails._mixinLocals(req,res);
