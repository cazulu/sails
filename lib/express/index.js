--- conflicted
+++ resolved
@@ -138,11 +138,7 @@
 			sails.config.routes[key].pathRegexp = match;
 
 			// Optimization: don't check routes if we don't need to
-<<<<<<< HEAD
 			if(sails.config.routes[key].limit || sails.config.routes[key].streamFiles) {
-=======
-			if(sails.config.routes[key].cors || sails.config.routes[key].uploadLimit || sails.config.routes[key].streamFiles) {
->>>>>>> 83068b93
 				needToCheckRoutes = true;
 			}
 		}
