--- conflicted
+++ resolved
@@ -95,16 +95,12 @@
       it('should send expected response (options /bar)', function(done) {
         supertest(this.sails.router._privateRouter)
           .options('/bar')
-<<<<<<< HEAD
           .expect(200)
-          // .expect(200, 'GET,POST,PUT,DELETE,PATCH')
-=======
           .expect(200, /GET/)
           .expect(200, /POST/)
           .expect(200, /PUT/)
           .expect(200, /DELETE/)
           .expect(200, /PATCH/)
->>>>>>> 9032ee7a
           .end(done);
       });
     })
