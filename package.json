{
  "name": "sails",
  "author": "Mike McNeil <mike@balderdash.co>",
  "version": "0.9.0RC",
  "description": "API-driven framework for building realtime apps, using MVC conventions (based on Express and Socket.io)",
  "homepage": "http://sailsjs.com",
  "keywords": [
    "mvc",
    "web-framework",
    "rails",
    "ruby-on-rails",
    "express",
    "sails",
    "sailsjs",
    "sails.js",
    "REST",
    "API",
    "orm",
    "mysql",
    "active-record",
    "socket.io"
  ],
  "main": "./lib/index",
  "bin": {
    "sails": "./bin/sails.js"
  },
  "scripts": {
    "test": "node test/start.js"
  },
  "directories": {
    "lib": "lib"
  },
  "dependencies": {
    "express": "3.2.6",
    "waterline": "git://github.com/balderdashy/waterline.git",
    "socket.io": "~0.9.14",
    "connect-redis": "1.4.5",
    "connect-mongo": "0.3.2",
    "async": "~0.2.9",
    "winston": "~0.7.1",
    "i18n": "0.3.5",
    "optimist": "0.3.4",
    "fs-extra": "0.5.0",
    "lodash": "1.2.1",
    "glob": "3.1.14",
    "underscore.string": "2.3.0",
    "include-all": "0.1.0",
    "inflection": "1.2.5",
    "node-uuid": "*",
    "sails-disk": "~0.1.0",
    "grunt": "0.4.1",
    "grunt-cli": "~0.1.9",
    "grunt-contrib-copy": "0.4.1",
    "grunt-contrib-clean": "0.4.1",
    "grunt-contrib-concat": "~0.3.0",
    "grunt-scriptlinker": "0.1.1",
    "grunt-contrib-jst": "0.5.0",
    "grunt-contrib-watch": "~0.4.4",
    "grunt-contrib-uglify": "~0.2.2",
    "grunt-contrib-cssmin": "~0.6.1",
    "grunt-contrib-less": "~0.5.2",
<<<<<<< HEAD
    "express-partials": "~0.1.1"
=======
    "ejs": "~0.8.4"
>>>>>>> da692066
  },
  "devDependencies": {
    "mocha": "*",
    "request": "*"
  },
  "optionalDependencies": {
    "coffee-script": "1.6.2"
  },
  "repository": {
    "type": "git",
    "url": "git://github.com/balderdashy/sails.git"
  },
  "licenses": [
    {
      "type": "MIT",
      "url": "http://sails.mit-license.org/"
    }
  ],
  "bugs": {
    "url": "http://github.com/balderdashy/sails/issues"
  },
  "engines": {
    "node": ">= 0.10.0"
  }
}<|MERGE_RESOLUTION|>--- conflicted
+++ resolved
@@ -59,11 +59,8 @@
     "grunt-contrib-uglify": "~0.2.2",
     "grunt-contrib-cssmin": "~0.6.1",
     "grunt-contrib-less": "~0.5.2",
-<<<<<<< HEAD
-    "express-partials": "~0.1.1"
-=======
+    "express-partials": "~0.1.1",
     "ejs": "~0.8.4"
->>>>>>> da692066
   },
   "devDependencies": {
     "mocha": "*",
