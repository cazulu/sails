{
  "name": "sails",
  "author": "Mike McNeil <@mikermcneil>",
  "version": "0.12.0-rc3",
  "description": "API-driven framework for building realtime apps, using MVC conventions (based on Express and Socket.io)",
  "homepage": "http://sailsjs.org",
  "keywords": [
    "mvc",
    "web-framework",
    "express",
    "sails",
    "sailsjs",
    "sails.js",
    "REST",
    "API",
    "orm",
    "socket.io"
  ],
  "main": "./lib/index.js",
  "bin": {
    "sails": "./bin/sails.js"
  },
  "scripts": {
    "test": "mocha -b",
    "prepublish": "npm prune",
    "preinstall": "node ./lib/preinstall_npmcheck.js"
  },
  "directories": {
    "lib": "lib"
  },
  "dependencies": {
    "anchor": "~0.10.2",
    "async": "~0.9.0",
    "captains-log": "~0.11.11",
    "colors": "~1.0.3",
    "commander": "~2.7.1",
    "connect-flash": "~0.1.1",
    "consolidate": "^0.12.1",
    "cookie": "0.1.2",
    "cookie-signature": "1.0.6",
    "ejs": "~0.8.4",
    "ejs-locals": "~1.0.2",
    "express": "3.20.2",
    "express-handlebars": "~2.0.0",
    "fs-extra": "~0.18.0",
    "glob": "~5.0.3",
    "grunt": "0.4.5",
    "grunt-cli": "~0.1.13",
    "grunt-contrib-clean": "~0.6.0",
    "grunt-contrib-coffee": "~0.13.0",
    "grunt-contrib-concat": "~0.5.1",
    "grunt-contrib-copy": "~0.8.0",
    "grunt-contrib-cssmin": "~0.12.2",
    "grunt-contrib-jst": "~0.6.0",
    "grunt-contrib-less": "1.0.0",
    "grunt-contrib-uglify": "~0.8.1",
    "grunt-contrib-watch": "~0.6.1",
    "grunt-sails-linker": "~0.10.1",
    "grunt-sync": "~0.2.3",
    "i18n": "~0.5.0",
    "lodash": "~2.4.1",
    "merge-defaults": "~0.2.1",
    "method-override": "~2.3.2",
    "mock-req": "0.2.0",
    "mock-res": "0.2.1",
    "pluralize": "~1.1.2",
    "prompt": "~0.2.14",
    "rc": "~1.0.1",
    "reportback": "~0.1.8",
    "sails-build-dictionary": "~0.10.1",
    "sails-disk": "~0.10.7",
    "sails-generate": "~0.12.3",
    "sails-hook-sockets": "~0.11.23",
    "sails-stringfile": "~0.3.2",
    "sails-util": "~0.10.6",
    "semver": "~4.3.3",
    "skipper": "~0.5.5",
    "uid-safe": "^1.1.0",
    "walk": "^2.3.9",
    "waterline": "~0.10.26"
  },
  "devDependencies": {
    "root-require": "~0.3.1",
    "checksum": "~0.1.1",
    "request": "*",
    "istanbul": "*",
    "wrench": "~1.5.8",
<<<<<<< HEAD
    "benchmark": "~1.0.0",
    "expect.js": "~0.3.1",
=======
    "microtime": "~1.3.0",
>>>>>>> 03f65cac
    "should": "~5.2.0",
    "supertest": "~0.15.0",
    "mocha": "~2.2.1",
    "portfinder": "~0.4.0",
    "coffee-script": "~1.9.1",
    "socket.io-client": "^1.3.5"
  },
  "repository": {
    "type": "git",
    "url": "git://github.com/balderdashy/sails.git"
  },
  "license": "MIT",
  "bugs": {
    "url": "http://github.com/balderdashy/sails/issues"
  },
  "engines": {
    "node": ">= 0.10.0",
    "npm": ">= 1.4.0"
  }
}<|MERGE_RESOLUTION|>--- conflicted
+++ resolved
@@ -85,12 +85,8 @@
     "request": "*",
     "istanbul": "*",
     "wrench": "~1.5.8",
-<<<<<<< HEAD
     "benchmark": "~1.0.0",
     "expect.js": "~0.3.1",
-=======
-    "microtime": "~1.3.0",
->>>>>>> 03f65cac
     "should": "~5.2.0",
     "supertest": "~0.15.0",
     "mocha": "~2.2.1",
