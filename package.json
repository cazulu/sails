{
  "name": "sails",
  "author": "Mike McNeil <mike@balderdash.co>",
<<<<<<< HEAD
  "contributors": [
    {
      "name": "Mike McNeil",
      "email": "mike@balderdash.co",
      "url": "http://michaelmcneil.com"
    },
    {
      "name": "Dennis Bartlett",
      "email": "dcbartlett@balderdash.co",
      "url": "http://dcbartlett.info"
    },
    {
      "name": "Colin Wren",
      "email": "colin@cawren.com"
    },
    {
      "name": "Brad Carleton",
      "email": "brad@techpines.com",
      "url": "http://techpines.com"
    },
    {
      "name": "Ameen Ahmed",
      "email": "ameen.ahmed.b@gmail.com"
    },
    {
      "name": "Robin Cafolla",
      "email": "robin@zombiemongoose.com"
    }
  ],
  "version": "0.8.93",
=======
  "version": "0.9.0",
>>>>>>> 58b95432
  "description": "API-driven framework for building realtime apps, using MVC conventions (based on Express and Socket.io)",
  "homepage": "http://sailsjs.com",
  "keywords": [
    "mvc",
    "web-framework",
    "rails",
    "ruby-on-rails",
    "express",
    "sails",
    "sailsjs",
    "sails.js",
    "REST",
    "API",
    "orm",
    "mysql",
    "active-record",
    "socket.io"
  ],
  "main": "./lib/lift/index",
  "bin": {
    "sails": "./bin/sails.js"
  },
  "scripts": {
    "test": "node test/start.js"
  },
  "directories": {
    "lib": "lib"
  },
  "dependencies": {
    "express": "3.2.6",
    "waterline": "git://github.com/balderdashy/waterline.git",
    "socket.io": "~0.9.14",
    "connect-redis": "1.4.5",
    "async": "~0.2.9",
    "winston": "~0.7.1",
    "i18n": "0.3.5",
    "optimist": "0.3.4",
    "fs-extra": "0.5.0",
    "lodash": "1.2.1",
    "glob": "3.1.14",
    "underscore.string": "2.3.0",
    "include-all": "0.1.0",
    "inflection": "1.2.5",
<<<<<<< HEAD
    "node-typescript": "0.1.3",
    "coffee-script": "1.6.2",
    "connect-redis": "1.4.5",
    "hbs": "2.1.0",
    "cookie": "0.0.6",
    "connect-mongo": "0.3.2"
=======
    "node-uuid": "*",
    "sails-disk": "~0.1.0",
    "grunt": "0.4.1",
    "grunt-cli": "~0.1.9",
    "grunt-contrib-copy": "0.4.1",
    "grunt-contrib-clean": "0.4.1",
    "grunt-contrib-concat": "~0.3.0",
    "grunt-scriptlinker": "0.1.1",
    "grunt-contrib-jst": "0.5.0",
    "grunt-contrib-watch": "~0.4.4",
    "grunt-contrib-uglify": "~0.2.2",
    "grunt-contrib-cssmin": "~0.6.1",
    "grunt-contrib-less": "~0.5.2"
>>>>>>> 58b95432
  },
  "devDependencies": {
    "mocha": "*",
    "request": "*",
    "ejs": "~0.8.4"
  },
  "optionalDependencies": {
    "coffee-script": "1.6.2"
  },
  "repository": {
    "type": "git",
    "url": "git://github.com/balderdashy/sails.git"
  },
  "licenses": [
    {
      "type": "MIT",
      "url": "http://sails.mit-license.org/"
    }
  ],
  "bugs": {
    "url": "http://github.com/balderdashy/sails/issues"
  },
  "engines": {
    "node": ">= 0.10.0"
  }
}<|MERGE_RESOLUTION|>--- conflicted
+++ resolved
@@ -1,40 +1,7 @@
 {
   "name": "sails",
   "author": "Mike McNeil <mike@balderdash.co>",
-<<<<<<< HEAD
-  "contributors": [
-    {
-      "name": "Mike McNeil",
-      "email": "mike@balderdash.co",
-      "url": "http://michaelmcneil.com"
-    },
-    {
-      "name": "Dennis Bartlett",
-      "email": "dcbartlett@balderdash.co",
-      "url": "http://dcbartlett.info"
-    },
-    {
-      "name": "Colin Wren",
-      "email": "colin@cawren.com"
-    },
-    {
-      "name": "Brad Carleton",
-      "email": "brad@techpines.com",
-      "url": "http://techpines.com"
-    },
-    {
-      "name": "Ameen Ahmed",
-      "email": "ameen.ahmed.b@gmail.com"
-    },
-    {
-      "name": "Robin Cafolla",
-      "email": "robin@zombiemongoose.com"
-    }
-  ],
-  "version": "0.8.93",
-=======
-  "version": "0.9.0",
->>>>>>> 58b95432
+  "version": "0.9.0RC",
   "description": "API-driven framework for building realtime apps, using MVC conventions (based on Express and Socket.io)",
   "homepage": "http://sailsjs.com",
   "keywords": [
@@ -68,6 +35,7 @@
     "waterline": "git://github.com/balderdashy/waterline.git",
     "socket.io": "~0.9.14",
     "connect-redis": "1.4.5",
+    "connect-mongo": "0.3.2",
     "async": "~0.2.9",
     "winston": "~0.7.1",
     "i18n": "0.3.5",
@@ -78,14 +46,6 @@
     "underscore.string": "2.3.0",
     "include-all": "0.1.0",
     "inflection": "1.2.5",
-<<<<<<< HEAD
-    "node-typescript": "0.1.3",
-    "coffee-script": "1.6.2",
-    "connect-redis": "1.4.5",
-    "hbs": "2.1.0",
-    "cookie": "0.0.6",
-    "connect-mongo": "0.3.2"
-=======
     "node-uuid": "*",
     "sails-disk": "~0.1.0",
     "grunt": "0.4.1",
@@ -99,7 +59,6 @@
     "grunt-contrib-uglify": "~0.2.2",
     "grunt-contrib-cssmin": "~0.6.1",
     "grunt-contrib-less": "~0.5.2"
->>>>>>> 58b95432
   },
   "devDependencies": {
     "mocha": "*",
