{
  "name": "sails",
  "author": "Mike McNeil <@mikermcneil>",
  "version": "0.11.0",
  "description": "API-driven framework for building realtime apps, using MVC conventions (based on Express and Socket.io)",
  "homepage": "http://sailsjs.org",
  "keywords": [
    "mvc",
    "web-framework",
    "express",
    "sails",
    "sailsjs",
    "sails.js",
    "REST",
    "API",
    "orm",
    "socket.io"
  ],
  "main": "./lib/index.js",
  "bin": {
    "sails": "./bin/sails.js"
  },
  "scripts": {
    "test": "mocha -b",
    "prepublish": "npm prune",
    "preinstall": "node ./lib/preinstall_npmcheck.js"
  },
  "directories": {
    "lib": "lib"
  },
  "dependencies": {
    "anchor": "~0.10.2",
    "async": "~0.9.0",
    "captains-log": "~0.11.11",
    "colors": "~1.0.3",
    "commander": "~2.7.1",
    "connect-flash": "~0.1.1",
    "cookie": "0.1.2",
    "cookie-signature": "1.0.6",
    "ejs": "~0.8.4",
    "ejs-locals": "~1.0.2",
    "express": "3.20.2",
    "express-handlebars": "~2.0.0",
    "fs-extra": "~0.18.0",
    "glob": "~5.0.3",
    "grunt": "0.4.5",
    "grunt-cli": "~0.1.13",
    "grunt-contrib-clean": "~0.6.0",
    "grunt-contrib-coffee": "~0.13.0",
    "grunt-contrib-concat": "~0.5.1",
    "grunt-contrib-copy": "~0.8.0",
    "grunt-contrib-cssmin": "~0.12.2",
    "grunt-contrib-jst": "~0.6.0",
    "grunt-contrib-less": "1.0.0",
    "grunt-contrib-uglify": "~0.8.1",
    "grunt-contrib-watch": "~0.6.1",
    "grunt-sails-linker": "~0.10.1",
    "grunt-sync": "~0.2.3",
    "i18n": "~0.5.0",
    "include-all": "~0.1.6",
    "lodash": "~2.4.1",
    "merge-defaults": "~0.2.1",
    "method-override": "~2.3.2",
    "mock-req": "0.2.0",
    "mock-res": "0.2.1",
    "node-uuid": "~1.4.3",
    "pluralize": "~1.1.2",
    "prompt": "~0.2.14",
    "rc": "~1.0.1",
    "reportback": "~0.1.8",
    "sails-build-dictionary": "~0.10.1",
<<<<<<< HEAD
    "sails-disk": "~0.10.0",
    "sails-generate": "~0.12.0",
    "sails-hook-sockets": "^0.11.13",
    "sails-stringfile": "~0.3.0",
    "sails-util": "~0.10.6",
    "semver": "~4.3.3",
    "skipper": "~0.5.5",
    "uid-safe": "^1.0.1",
    "walk": "~2.3.9",
    "waterline": "~0.10.17"
=======
    "sails-disk": "~0.10.7",
    "sails-generate": "~0.12.2",
    "sails-hook-sockets": "^0.11.20",
    "sails-stringfile": "~0.3.2",
    "sails-util": "~0.10.4",
    "semver": "~4.3.3",
    "skipper": "~0.5.5",
    "uid-safe": "^1.1.0",
    "waterline": "~0.10.19"
>>>>>>> 2f6dd969
  },
  "devDependencies": {
    "root-require": "~0.3.1",
    "checksum": "~0.1.1",
    "request": "*",
    "istanbul": "*",
    "wrench": "~1.5.8",
    "benchmark": "~1.0.0",
    "microtime": "~1.3.0",
    "expect.js": "~0.3.1",
    "should": "~5.2.0",
    "supertest": "~0.15.0",
    "mocha": "~2.2.1",
    "portfinder": "~0.4.0",
    "coffee-script": "~1.9.1",
    "socket.io-client": "^1.3.5"
  },
  "repository": {
    "type": "git",
    "url": "git://github.com/balderdashy/sails.git"
  },
  "licenses": [
    {
      "type": "MIT",
      "url": "http://links.sailsjs.org/license/mit"
    }
  ],
  "bugs": {
    "url": "http://github.com/balderdashy/sails/issues"
  },
  "engines": {
    "node": ">= 0.10.0",
    "npm": ">= 1.4.0"
  }
}<|MERGE_RESOLUTION|>--- conflicted
+++ resolved
@@ -69,28 +69,16 @@
     "rc": "~1.0.1",
     "reportback": "~0.1.8",
     "sails-build-dictionary": "~0.10.1",
-<<<<<<< HEAD
-    "sails-disk": "~0.10.0",
-    "sails-generate": "~0.12.0",
-    "sails-hook-sockets": "^0.11.13",
-    "sails-stringfile": "~0.3.0",
-    "sails-util": "~0.10.6",
-    "semver": "~4.3.3",
-    "skipper": "~0.5.5",
-    "uid-safe": "^1.0.1",
-    "walk": "~2.3.9",
-    "waterline": "~0.10.17"
-=======
     "sails-disk": "~0.10.7",
     "sails-generate": "~0.12.2",
     "sails-hook-sockets": "^0.11.20",
     "sails-stringfile": "~0.3.2",
-    "sails-util": "~0.10.4",
+    "sails-util": "~0.10.6",
     "semver": "~4.3.3",
     "skipper": "~0.5.5",
     "uid-safe": "^1.1.0",
+    "walk": "^2.3.9",
     "waterline": "~0.10.19"
->>>>>>> 2f6dd969
   },
   "devDependencies": {
     "root-require": "~0.3.1",
