--- conflicted
+++ resolved
@@ -45,7 +45,6 @@
     "rigging": "12.12.2000",
     "express": "= 2.5.11",
     "socket.io": "= 0.9.6",
-<<<<<<< HEAD
     "ejs": "=0.7.2",
     "connect": "=1.8.3",
     "async": "=0.1.22",
@@ -56,22 +55,8 @@
     "less": "=1.3.0",
     "optimist": "=0.3.4",
     "underscore.string": "=2.3.0",
-    "winston": "=0.6.2",
+    "winston":"git://github.com/jhurliman/winston.git",
     "waterline": "0.0.1"
-=======
-    "sequelize": "=1.5.0-beta-2",
-    "ejs":"=0.7.2",
-    "connect":"=1.8.3",
-    "async":"=0.1.22",
-    "require-all":"=0.0.4",
-    "email":"=0.2.5",
-    "node-minify":"=0.4.2",
-    "underscore":"= 1.3.3",
-    "less":"=1.3.0",
-    "optimist":"=0.3.4",
-    "underscore.string":"=2.3.0",
-    "winston":"git://github.com/jhurliman/winston.git"
->>>>>>> a9fb9aae
   },
   "repository": {
     "type": "git",
