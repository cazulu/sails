{
  "name": "sails",
  "author": "Mike McNeil <@mikermcneil>",
<<<<<<< HEAD
  "version": "0.11.1-rc1",
=======
  "version": "0.11.2",
>>>>>>> 9032ee7a
  "description": "API-driven framework for building realtime apps, using MVC conventions (based on Express and Socket.io)",
  "homepage": "http://sailsjs.org",
  "keywords": [
    "mvc",
    "web-framework",
    "express",
    "sails",
    "sailsjs",
    "sails.js",
    "REST",
    "API",
    "orm",
    "socket.io"
  ],
  "main": "./lib/index.js",
  "bin": {
    "sails": "./bin/sails.js"
  },
  "scripts": {
    "test": "mocha -b",
    "prepublish": "npm prune",
    "preinstall": "node ./lib/preinstall_npmcheck.js"
  },
  "directories": {
    "lib": "lib"
  },
  "dependencies": {
    "anchor": "~0.10.0",
    "async": "~0.9.0",
    "captains-log": "~0.11.8",
    "colors": "~0.6.2",
    "commander": "~2.1.0",
    "connect": "2.25.0",
    "connect-flash": "~0.1.1",
    "cookie": "0.1.2",
    "cookie-signature": "1.0.4",
    "ejs": "~0.8.4",
    "ejs-locals": "~1.0.2",
    "express": "3.16.0",
    "express-handlebars": "~1.0.1",
    "fs-extra": "~0.8.1",
    "glob": "~3.2.9",
    "grunt": "0.4.2",
    "grunt-cli": "~0.1.11",
    "grunt-contrib-clean": "~0.5.0",
    "grunt-contrib-coffee": "~0.10.1",
    "grunt-contrib-concat": "~0.3.0",
    "grunt-contrib-copy": "~0.5.0",
    "grunt-contrib-cssmin": "~0.9.0",
    "grunt-contrib-jst": "~0.6.0",
    "grunt-contrib-less": "0.11.1",
    "grunt-contrib-uglify": "~0.4.0",
    "grunt-contrib-watch": "~0.5.3",
    "grunt-sails-linker": "~0.9.5",
    "grunt-sync": "~0.0.4",
    "i18n": "~0.5.0",
    "include-all": "~0.1.3",
    "lodash": "~2.4.1",
    "merge-defaults": "~0.1.0",
    "method-override": "~2.3.0",
    "mock-req": "0.1.0",
    "mock-res": "0.1.0",
    "node-uuid": "~1.4.0",
    "pluralize": "~0.0.5",
    "prompt": "~0.2.13",
    "rc": "~0.5.0",
    "reportback": "~0.1.4",
    "sails-build-dictionary": "~0.10.1",
    "sails-disk": "~0.10.0",
    "sails-generate": "~0.12.0",
    "sails-hook-sockets": "^0.11.25",
    "sails-stringfile": "~0.3.0",
    "sails-util": "~0.10.3",
    "semver": "~2.2.1",
    "skipper": "~0.5.5",
    "uid-safe": "^1.0.1",
    "waterline": "0.10.26"
  },
  "devDependencies": {
    "root-require": "~0.2.0",
    "checksum": "~0.1.1",
    "request": "*",
    "istanbul": "*",
    "wrench": "~1.5.1",
    "benchmark": "~1.0.0",
<<<<<<< HEAD
    "microtime": "~1.2.0",
=======
>>>>>>> 9032ee7a
    "colors": "~0.6.2",
    "expect.js": "~0.2.0",
    "should": "~2.1.1",
    "supertest": "~0.8.2",
    "mocha": "~1.17.1",
    "portfinder": "~0.2.1",
    "coffee-script": "~1.7.1",
    "socket.io-client": "^1.2.1"
  },
  "repository": {
    "type": "git",
    "url": "git://github.com/balderdashy/sails.git"
  },
  "licenses": [
    {
      "type": "MIT",
      "url": "http://links.sailsjs.org/license/mit"
    }
  ],
  "bugs": {
    "url": "http://github.com/balderdashy/sails/issues"
  },
  "engines": {
    "node": ">= 0.10.0",
    "npm": ">= 1.4.0"
  }
}<|MERGE_RESOLUTION|>--- conflicted
+++ resolved
@@ -1,11 +1,7 @@
 {
   "name": "sails",
   "author": "Mike McNeil <@mikermcneil>",
-<<<<<<< HEAD
-  "version": "0.11.1-rc1",
-=======
   "version": "0.11.2",
->>>>>>> 9032ee7a
   "description": "API-driven framework for building realtime apps, using MVC conventions (based on Express and Socket.io)",
   "homepage": "http://sailsjs.org",
   "keywords": [
@@ -82,7 +78,7 @@
     "semver": "~2.2.1",
     "skipper": "~0.5.5",
     "uid-safe": "^1.0.1",
-    "waterline": "0.10.26"
+    "waterline": "~0.10.17"
   },
   "devDependencies": {
     "root-require": "~0.2.0",
@@ -91,10 +87,6 @@
     "istanbul": "*",
     "wrench": "~1.5.1",
     "benchmark": "~1.0.0",
-<<<<<<< HEAD
-    "microtime": "~1.2.0",
-=======
->>>>>>> 9032ee7a
     "colors": "~0.6.2",
     "expect.js": "~0.2.0",
     "should": "~2.1.1",
