--- conflicted
+++ resolved
@@ -1,11 +1,7 @@
 {
   "name": "sails",
   "author": "Mike McNeil <mike@balderdash.co>",
-<<<<<<< HEAD
-  "version": "0.10.2",
-=======
   "version": "0.10.3",
->>>>>>> 50445099
   "description": "API-driven framework for building realtime apps, using MVC conventions (based on Express and Socket.io)",
   "homepage": "http://sailsjs.org",
   "keywords": [
