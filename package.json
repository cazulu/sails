{
  "name": "sails",
  "author": "Mike McNeil <mike@balderdash.co>",
  "version": "0.10.0-rc3",
  "description": "API-driven framework for building realtime apps, using MVC conventions (based on Express and Socket.io)",
  "homepage": "http://sailsjs.org",
  "keywords": [
    "mvc",
    "web-framework",
    "express",
    "sails",
    "sailsjs",
    "sails.js",
    "REST",
    "API",
    "orm",
    "socket.io"
  ],
  "main": "./lib/index.js",
  "bin": {
    "sails": "./bin/sails.js"
  },
  "scripts": {
<<<<<<< HEAD
    "test": "istanbul cover _mocha --report lcovonly && cat ./coverage/lcov.info | coveralls"
=======
    "test": "mocha",
    "prepublish": "npm prune"
>>>>>>> 6a01ee9f
  },
  "directories": {
    "lib": "lib"
  },
  "dependencies": {
    "express": "3.4.3",
    "waterline": "~0.10.0-rc2",
    "rc": "~0.3.3",
    "sails-stringfile": "~0.3.0",
    "async": "~0.2.9",
    "lodash": "~2.4.1",
    "captains-log": "~0.11.1",
    "reportback": "~0.1.4",
    "sails-util": "~0.10.0",
    "colors": "~0.6.2",
    "socket.io": "~0.9.14",
    "connect-flash": "~0.1.1",
    "pluralize": "~0.0.5",
    "node-uuid": "~1.4.0",
    "ejs-locals": "~1.0.2",
    "glob": "~3.1.14",
    "i18n": "~0.4.1",
    "sails-generate": "~0.10.0",
    "sails-build-dictionary": "0.1.0",
    "connect-redis": "~1.4.5",
    "connect-mongo": "~0.3.2",
    "grunt-cli": "~0.1.11",
    "ejs": "~0.8.4",
    "sails-disk": "~0.10.0",
    "commander": "~2.1.0",
    "grunt": "0.4.2",
    "grunt-contrib-copy": "~0.4.1",
    "grunt-contrib-clean": "~0.4.1",
    "grunt-contrib-concat": "~0.3.0",
    "grunt-sails-linker": "~0.9.5",
    "grunt-contrib-jst": "~0.5.0",
    "grunt-contrib-watch": "~0.4.4",
    "grunt-contrib-uglify": "~0.2.2",
    "grunt-contrib-cssmin": "~0.6.1",
    "grunt-contrib-less": "~0.9.0",
    "grunt-contrib-coffee": "~0.7.0",
    "grunt-sync": "~0.0.4"
  },
  "devDependencies": {
    "root-require": "~0.2.0",
    "checksum": "~0.1.1",
    "request": "*",
<<<<<<< HEAD
    "istanbul": "*",
    "coveralls": "*",
    "wrench": "~1.5.1"
  },
  "optionalDependencies": {
    "coffee-script": "1.6.2"
=======
    "wrench": "~1.5.1",
    "benchmark": "~1.0.0",
    "microtime": "~0.5.1",
    "colors": "~0.6.2",
    "expect.js": "~0.2.0",
    "should": "~2.1.1",
    "supertest": "~0.8.2",
    "fs-extra": "~0.8.1",
    "socket.io-client": "~0.9.16",
    "mocha": "~1.17.1",
    "portfinder": "~0.2.1"
>>>>>>> 6a01ee9f
  },
  "repository": {
    "type": "git",
    "url": "git://github.com/balderdashy/sails.git"
  },
  "licenses": [
    {
      "type": "MIT",
      "url": "http://links.sailsjs.org/license/mit"
    }
  ],
  "bugs": {
    "url": "http://github.com/balderdashy/sails/issues"
  },
  "engines": {
    "node": ">= 0.10.0"
  }
}<|MERGE_RESOLUTION|>--- conflicted
+++ resolved
@@ -21,12 +21,8 @@
     "sails": "./bin/sails.js"
   },
   "scripts": {
-<<<<<<< HEAD
-    "test": "istanbul cover _mocha --report lcovonly && cat ./coverage/lcov.info | coveralls"
-=======
-    "test": "mocha",
+    "test": "istanbul cover _mocha --report lcovonly && cat ./coverage/lcov.info | coveralls",
     "prepublish": "npm prune"
->>>>>>> 6a01ee9f
   },
   "directories": {
     "lib": "lib"
@@ -74,14 +70,8 @@
     "root-require": "~0.2.0",
     "checksum": "~0.1.1",
     "request": "*",
-<<<<<<< HEAD
     "istanbul": "*",
     "coveralls": "*",
-    "wrench": "~1.5.1"
-  },
-  "optionalDependencies": {
-    "coffee-script": "1.6.2"
-=======
     "wrench": "~1.5.1",
     "benchmark": "~1.0.0",
     "microtime": "~0.5.1",
@@ -93,7 +83,6 @@
     "socket.io-client": "~0.9.16",
     "mocha": "~1.17.1",
     "portfinder": "~0.2.1"
->>>>>>> 6a01ee9f
   },
   "repository": {
     "type": "git",
