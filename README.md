--- conflicted
+++ resolved
@@ -1,23 +1,12 @@
 # Sails.js
-<<<<<<< HEAD
-
-[![NPM version](https://badge.fury.io/js/sails.png)](http://badge.fury.io/js/sails)
-
-=======
->>>>>>> 91895864
 
 [![NPM version](https://badge.fury.io/js/sails.png)](http://badge.fury.io/js/sails)
 
 > Sails.js makes it easy to build custom, enterprise-grade Node.js apps. It is designed to resemble the MVC architecture from frameworks like Ruby on Rails, but with support for the more modern, data-oriented style of web app development. It's especially good for building realtime features like chat.
 
-<<<<<<< HEAD
-> Sails.js makes it easy to build custom, enterprise-grade Node.js apps. It is designed to resemble the MVC architecture from frameworks like Ruby on Rails, but with support for the more modern, data-oriented style of web app development.  It's especially good for building realtime features like chat.
-
-=======
 #### [Website](http://sailsjs.org/) | [Getting Started](http://sailsjs.org/#!getStarted) | [Documentation](http://sailsjs.org/#!documentation) | [Submit Issue](https://github.com/balderdashy/sails/search?q=&type=Issues)
 
 ![image_squidhome@2x.png](http://i.imgur.com/RIvu9.png)
->>>>>>> 91895864
 
 ## Installation
 
@@ -44,219 +33,6 @@
 sails lift
 ```
 
-<<<<<<< HEAD
-<!--
-The default port for Sails is 1337, so at this point, if you visit <a href="http://localhost:1337/">http://localhost:1337/</a>, you'll see the default home page.
-
-Now, let's get Sails to do cool stuff.
-
-
-## Creating a RESTful JSON API
-
-Sails allows you to generate a powerful RESTful JSON API using the command line tool.  This is exactly what you need for [AJAX web pages](http://irlnathan.github.io/sailscasts/blog/2013/10/10/building-a-sails-application-ep22-manipulating-the-dom-based-upon-changes-via-real-time-model-events/), [realtime apps](http://lanyrd.com/2013/nodepdx/video/), [SPAs](https://www.youtube.com/watch?v=Di50_eHqI7I), [Backbone apps](http://net.tutsplus.com/tutorials/javascript-ajax/working-with-data-in-sails-js/), [Angular apps](https://github.com/rdroro/tulipe-personal-todolist), [Cordova/PhoneGap apps](https://groups.google.com/forum/#!topic/sailsjs/o7HaB0rvSKU), [native mobile apps](https://github.com/aug2uag/SampleAppiOS), [refrigerators](https://www.youtube.com/watch?v=tisWSKMPIg8), [lamps](https://www.youtube.com/watch?v=OmcQZD_LIAE), etc.
-
-Without writing any code, Sails supports:
-  + filtering (`where`)
-  + search (`or`, `and`, `in`, `startsWith`, `endsWith`, `contains`, `greaterThan`, `lessThan`, `not`)
-  + sorting (`sort`)
-  + pagination (`limit`, `skip`, `sort`)
-  + JSONP
-  + CORS
-  + csrf protection
-
-Best of all, all of these things work with both HTTP _and_ WebSockets, and work across any of the supported database adapters, including PostgreSQL, MongoDB, and MySQL.  Authentication and access control are implemented using [policies](https://github.com/balderdashy/sails-docs/blob/0.9/policies.md).  More on all that stuff here:
-
-[![Creating a REST API with Sails.js](http://i.imgur.com/drtMlWH.png)](//www.youtube.com/embed/xlOolpwwGQg?feature=player_embedded) [![Original Sails.js Screencast from March 2013](http://balderdashy.github.com/sails/images/screenshot.png)](http://youtu.be/GK-tFvpIR7c)
-
-
----------------------------------------------------------------------------------
-
-###### Enough talk!  Let's generate a User API.
-
-
-We'll need an empty model and controller:
-```
-sails generate user
-```
-
-If you check out your app, you'll notice that this created a file at **/api/models/User.js** and **/api/controllers/UserController.js**.  
-
-Now, if you send a POST request to `http://localhost:1337/user` or visit `http://localhost:1337/user/create`, you'll see:
-```json
-{
-  "createdAt": "2013-01-10T01:33:19.105Z",
-  "updatedAt": "2013-01-10T01:33:19.105Z",
-  "id": 1
-}
-```
-
-That's it!  You just created a model in the database!  You can also `find`, `update`, and `destroy` users:
-
-```bash
-# List of all users
-http://localhost:1337/user
-
-# Find the user with id 1
-http://localhost:1337/user/1
-
-# Create a new user
-http://localhost:1337/user/create?name=Fisslewick
-(or send an HTTP POST to http://localhost:1337/user)
-
-# Update the name of the user with id 1
-http://localhost:1337/user/update/1?name=Gordo
-(or send an HTTP PUT to http://localhost:1337/user/1)
-
-# Destroy the user with id 1
-http://localhost:1337/user/destroy/1
-(or send an HTTP DELETE to http://localhost:1337/user/1)
-```
-
-
-> #### JSONP, CORS, CSRF?
-> This built-in API bundles optional support for JSONP-- and in general, Sails has built-in support for CORS, and CSRF protection.
-> See your project's `config/cors.js`, `config/csrf.js`, and `config/controllers.js` files for more options.
-
-
-## Custom Controllers
-
-These automatically generated URL routes are called "blueprints".  Blueprints may be disabled, pluralized, or prefixed globally or on a per-controller basis.
-
-But what if you need more customized logic?  
-
-Say, your `UserController.create` needs to also send a confirmation email-- no problem.
-Just write a custom `create` method in your `UserController` and it will be available using the same blueprint routes (e.g. `POST /user`)
-
-
-Custom controllers are just Express middleware, the de facto standard for writing server code in Node.js. 
-
-e.g.
-```javascript
-// api/controllers/UserController
-module.exports = {
-  /**
-   * @param {String} email
-   * @param {String} name
-   */
-  create: function (req, res) {
-    User.create({
-      name: req.param('name'),
-      email: req.param('email')
-    })
-    .exec(function userCreated(err, newUser) {
-    
-      // Bail out if there's an error!
-      // (this will use the app-global logic in config/500.js)
-      if (err) return res.serverError(err);
-      
-      // Send some email
-      require('my-favorite-email-module').send({
-        html: 'Well that\'s neat.',
-        to: newUser.email
-      });
-      
-      sails.log('New user created successfully!');
-      sails.log.verbose('Confirmation email sent to', newUser.email);
-      
-      // Send JSON response
-      return res.json(newUser);
-    })
-  }
-};
-```
-
-
-
-> Worth noting is that the custom controller above still supports WebSockets out of the box, since Sails will actually simulate `req` and `res` objects when it receives properly-formatted messages from Socket.io.
-> Check out `assets/js/app.js` in your project for an example of how to use Socket.io to talk to your Sails backend.
-
-
-
-
-
-## Custom Routes
-
-You can also define custom routes, controllers, and controller methods (aka "actions").
-
-```sh
-sails generate controller hello index
-```
-
-This will generate a file called `HelloController.js` in your app's `api/controllers` directory with one action, `index()`.
-
-Now let's edit that action to send back the string `'Hello World!'`.
-
-```javascript
-// api/controllers/HelloController.js
-module.exports = {
-
-  index: function(req, res) {
-    // Here, you can do all the Express/Connect things!
-    res.send('Hello World!');
-  }
-};
-```
-
-
-Let's say we want the application to display this hello response specifically when a request comes in for `http://localhost:1337/hi`. 
-Go into the **/config/routes.js** file and add a route like this:
-
-```javascript
-// config/routes.js
-module.exports = {
-	'/hi': 'HelloController.index'
-};
-```
-
-Finally, restart the server by going to your node terminal and pressing control+c. Then enter the following.
-
-```sh
-sails lift
-```
-
-Now when you visit <a href="http://localhost:1337/hi">http://localhost:1337/hi</a>, or send a Sails-formatted Socket.io message to `/hi`:
-```
-// Try this from the Chrome/Firebug javascript console on your app's home page:
-socket.get('/hi', function (response) { console.log(response); });
-```
-
-You'll see:
-
-```
-Hello World!
-```
-
-
-
-## Documentation & Resources
-
-#### Official Documentation
-[Docs](http://github.com/balderdashy/sails-docs)
-
-#### FAQ
-https://github.com/balderdashy/sails/wiki
-
-#### SailsCasts
-Short screencasts that take you through the basics of building traditional websites, single-page/mobile apps, and APIs using Sails.  Perfect for both novice and tenured developers, but does assume some background on MVC:
-[SailsCasts](http://irlnathan.github.io/sailscasts/)
-
-#### Google Group
-If you have questions, ideas, or run into a problem, post it to our google group-- someone there might be able to help you.
-[Sails.js Google Group](https://groups.google.com/forum/?fromgroups#!forum/sailsjs)
-
-#### IRC
-We're [#sailsjs on freenode](http://webchat.freenode.net/)
--->
-
-
-## Issue Submission
-Make sure you've read the [issue submission guidelines](https://github.com/balderdashy/sails/blob/master/CONTRIBUTING.md#opening-issues) before opening a new issue.
-
-Sails is composed of a number of different sub-projects, many of which have their own dedicated repository. If you are looking for a repo for a particular piece, you'll find it on the [organization](https://github.com/balderdashy) page.
-
-## Feature Requests
-Feature requests should be submitted to the [repo](https://github.com/balderdashy) it concerns. Submit to [balderdashy/sails](https://github.com/balderdashy/sails) if you're unsure.
-=======
 ## Issue Submission
 Make sure you've read the [issue submission guidelines](https://github.com/balderdashy/sails/blob/master/CONTRIBUTING.md#opening-issues) before opening a new issue.
 
@@ -264,7 +40,6 @@
 
 ## Feature Requests
 Before submitting a new feature request, please check out the [Trello board](https://trello.com/b/cGzNVE0b/sails-js-feature-requests) and see if it's already there.  You can upvote and comment.  New feature requests may be submitted by [sending an email](mailto:sailsfeaturerequests+wlhnmobeqngolth6lh6z@boards.trello.com) with a short, < 10-word summary of the feature in the subject line.  It might take a few minutes to show up.
->>>>>>> 91895864
 
 ## Contribute
 See the [contributing docs](https://github.com/balderdashy/sails/blob/master/CONTRIBUTING.md).
@@ -273,10 +48,7 @@
 ## Support
 Need help or have a question?
 
-<<<<<<< HEAD
-=======
 - [Tutorials](http://irlnathan.github.io/sailscasts/)
->>>>>>> 91895864
 - [Stackoverflow](http://stackoverflow.com/questions/tagged/sails.js)
 - [#sailsjs](http://webchat.freenode.net/) on Freenode (IRC channel)
 - [Professional/Enterprise Options](https://github.com/balderdashy/sails/wiki#are-there-professional-support-options)
@@ -288,11 +60,7 @@
 - [Official Documentation](http://sailsjs.org/#!documentation)
 - [Changelog](https://github.com/balderdashy/sails-docs/blob/0.9/changelog.md)
 - [Roadmap](https://github.com/balderdashy/sails-wiki/blob/0.9/roadmap.md)
-<<<<<<< HEAD
-- [Google group](https://groups.google.com/forum/?fromgroups#!forum/sailsjs)
-=======
 - [Google Group](https://groups.google.com/forum/?fromgroups#!forum/sailsjs)
->>>>>>> 91895864
 - [Twitter](https://twitter.com/sailsjs)
 - [SailsCasts](http://irlnathan.github.io/sailscasts/)
 
