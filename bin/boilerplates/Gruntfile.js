--- conflicted
+++ resolved
@@ -3,158 +3,7 @@
   'use strict';
 
   // Get path to core grunt dependencies from Sails
-  var depsPath = grunt.option('gdsrc');
-  grunt.loadTasks(depsPath + '/grunt-contrib-clean/tasks');
-  grunt.loadTasks(depsPath + '/grunt-contrib-copy/tasks');
-  grunt.loadTasks(depsPath + '/grunt-scriptlinker/tasks');
-  grunt.loadTasks(depsPath + '/grunt-contrib-jst/tasks');
-  grunt.loadTasks(depsPath + '/grunt-contrib-watch/tasks');
-
-  // Project configuration.
-  grunt.initConfig({
-    pkg: grunt.file.readJSON('package.json'),
-
-    copy: {
-      dev: {
-        files: [
-          {expand: true, cwd: './assets', src: ['**/*'], dest: '.tmp/public'}
-        ]
-      },
-      build: {
-        files: [
-          {expand: true, cwd: '.tmp/public', src: ['**/*'], dest: 'www'}
-        ]
-      }
-    },
-
-    clean: {
-      dev: ['.tmp/public/**'],
-      build: ['www']
-    },
-
-    jst: {
-      dev: {
-        options: {
-          templateSettings: {
-            interpolate : /\{\{(.+?)\}\}/g
-          }
-        },
-        files: {
-          '.tmp/public/jst.js': ['assets/templates/**/*.html']
-        }
-      }
-    },
-
-    concat: {
-      js: {
-        src: ['.tmp/public/mixins/**/*.js', '.tmp/public/js/**/*.js'],
-        dest: '.tmp/public/concat/production.js'
-      },
-      css: {
-        src: ['.tmp/public/mixins/**/*.css', '.tmp/public/styles/**/*.css'],
-        dest: '.tmp/public/concat/production.css'
-      }
-    },
-
-    uglify: {
-      dist: {
-        src: ['.tmp/public/concat/production.js'],
-        dest: '.tmp/public/min/production.js'
-      }
-    },
-
-    cssmin: {
-      dist: {
-        src: ['.tmp/public/concat/production.css'],
-        dest: '.tmp/public/min/production.css'
-      }
-    },
-
-    scriptlinker: {
-
-      devJs: {
-        options: {
-          startTag: '<!--SCRIPTS-->',
-          endTag: '<!--SCRIPTS END-->',
-          fileTmpl: '\n<script src="%s"></script>\n',
-          appRoot: '.tmp/public/'
-        },
-        files: {
-          '.tmp/public/index.html': ['.tmp/public/mixins/**/*.js', '.tmp/public/js/**/*.js']
-        }
-      },
-
-      prodJs: {
-        options: {
-          startTag: '<!--SCRIPTS-->',
-          endTag: '<!--SCRIPTS END-->',
-          fileTmpl: '\n<script src="%s"></script>\n',
-          appRoot: '.tmp/public/'
-        },
-        files: {
-          '.tmp/public/index.html': ['.tmp/public/min/production.js']
-        }
-      },
-
-      devStyles: {
-        options: {
-          startTag: '<!--STYLES-->',
-          endTag: '<!--STYLES END-->',
-          fileTmpl: '\n<link rel="stylesheet" href="%s">\n',
-          appRoot: '.tmp/public/'
-        },
-        files: {
-          '.tmp/public/index.html': ['.tmp/public/mixins/**/*.css', '.tmp/public/styles/**/*.css']
-        }
-      },
-
-      prodStyles: {
-        options: {
-          startTag: '<!--STYLES-->',
-          endTag: '<!--STYLES END-->',
-          fileTmpl: '\n<link rel="stylesheet" href="%s">\n',
-          appRoot: '.tmp/public/'
-        },
-        files: {
-          '.tmp/public/index.html': ['.tmp/public/min/production.css']
-        }
-      },
-
-      // Bring in JST template object
-      devTpl: {
-        options: {
-          startTag: '<!--TEMPLATES-->',
-          endTag: '<!--TEMPLATES END-->',
-          fileTmpl: '\n<script type="text/javascript" src="%s"></script>\n',
-          appRoot: '.tmp/public/'
-        },
-        files: {
-          '.tmp/public/index.html': ['.tmp/public/jst.js']
-        }
-      }
-    },
-
-    watch : {
-      api: {
-
-        // API files to watch:
-        files: ['api/**/*']
-      },
-      assets: {
-
-        // Assets to watch:
-        files: ['assets/**/*'],
-
-        // When assets are changed:
-        tasks: ['compileAssets', 'linkAssets']
-      }
-    }
-  });
-
-<<<<<<< HEAD
-=======
-  // Get path to core grunt dependencies from Sails
-  var depsPath = grunt.option('gdsrc') || 'node_modules/sails/node_modules';;
+  var depsPath = grunt.option('gdsrc') || 'node_modules/sails/node_modules';
   grunt.loadTasks(depsPath + '/grunt-contrib-clean/tasks');
   grunt.loadTasks(depsPath + '/grunt-contrib-copy/tasks');
   grunt.loadTasks(depsPath + '/grunt-contrib-concat/tasks');
@@ -163,7 +12,148 @@
   grunt.loadTasks(depsPath + '/grunt-contrib-watch/tasks');
   grunt.loadTasks(depsPath + '/grunt-contrib-uglify/tasks');
   grunt.loadTasks(depsPath + '/grunt-contrib-cssmin/tasks');
->>>>>>> 4d469540
+
+  // Project configuration.
+  grunt.initConfig({
+    pkg: grunt.file.readJSON('package.json'),
+
+    copy: {
+      dev: {
+        files: [
+          {expand: true, cwd: './assets', src: ['**/*'], dest: '.tmp/public'}
+        ]
+      },
+      build: {
+        files: [
+          {expand: true, cwd: '.tmp/public', src: ['**/*'], dest: 'www'}
+        ]
+      }
+    },
+
+    clean: {
+      dev: ['.tmp/public/**'],
+      build: ['www']
+    },
+
+    jst: {
+      dev: {
+        options: {
+          templateSettings: {
+            interpolate : /\{\{(.+?)\}\}/g
+          }
+        },
+        files: {
+          '.tmp/public/jst.js': ['assets/templates/**/*.html']
+        }
+      }
+    },
+
+    concat: {
+      js: {
+        src: ['.tmp/public/mixins/**/*.js', '.tmp/public/js/**/*.js'],
+        dest: '.tmp/public/concat/production.js'
+      },
+      css: {
+        src: ['.tmp/public/mixins/**/*.css', '.tmp/public/styles/**/*.css'],
+        dest: '.tmp/public/concat/production.css'
+      }
+    },
+
+    uglify: {
+      dist: {
+        src: ['.tmp/public/concat/production.js'],
+        dest: '.tmp/public/min/production.js'
+      }
+    },
+
+    cssmin: {
+      dist: {
+        src: ['.tmp/public/concat/production.css'],
+        dest: '.tmp/public/min/production.css'
+      }
+    },
+
+    scriptlinker: {
+
+      devJs: {
+        options: {
+          startTag: '<!--SCRIPTS-->',
+          endTag: '<!--SCRIPTS END-->',
+          fileTmpl: '\n<script src="%s"></script>\n',
+          appRoot: '.tmp/public/'
+        },
+        files: {
+          '.tmp/public/index.html': ['.tmp/public/mixins/**/*.js', '.tmp/public/js/**/*.js']
+        }
+      },
+
+      prodJs: {
+        options: {
+          startTag: '<!--SCRIPTS-->',
+          endTag: '<!--SCRIPTS END-->',
+          fileTmpl: '\n<script src="%s"></script>\n',
+          appRoot: '.tmp/public/'
+        },
+        files: {
+          '.tmp/public/index.html': ['.tmp/public/min/production.js']
+        }
+      },
+
+      devStyles: {
+        options: {
+          startTag: '<!--STYLES-->',
+          endTag: '<!--STYLES END-->',
+          fileTmpl: '\n<link rel="stylesheet" href="%s">\n',
+          appRoot: '.tmp/public/'
+        },
+        files: {
+          '.tmp/public/index.html': ['.tmp/public/mixins/**/*.css', '.tmp/public/styles/**/*.css']
+        }
+      },
+
+      prodStyles: {
+        options: {
+          startTag: '<!--STYLES-->',
+          endTag: '<!--STYLES END-->',
+          fileTmpl: '\n<link rel="stylesheet" href="%s">\n',
+          appRoot: '.tmp/public/'
+        },
+        files: {
+          '.tmp/public/index.html': ['.tmp/public/min/production.css']
+        }
+      },
+
+      // Bring in JST template object
+      devTpl: {
+        options: {
+          startTag: '<!--TEMPLATES-->',
+          endTag: '<!--TEMPLATES END-->',
+          fileTmpl: '\n<script type="text/javascript" src="%s"></script>\n',
+          appRoot: '.tmp/public/'
+        },
+        files: {
+          '.tmp/public/index.html': ['.tmp/public/jst.js']
+        }
+      }
+    },
+
+    watch : {
+      api: {
+
+        // API files to watch:
+        files: ['api/**/*']
+      },
+      assets: {
+
+        // Assets to watch:
+        files: ['assets/**/*'],
+
+        // When assets are changed:
+        tasks: ['compileAssets', 'linkAssets']
+      }
+    }
+  });
+
   // When Sails is lifted:
   grunt.registerTask('default', [
     'compileAssets',
