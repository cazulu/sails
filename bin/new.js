--- conflicted
+++ resolved
@@ -24,31 +24,7 @@
 		sails.log.verbose('CoffeeScript not installed.');
 	}
 
-<<<<<<< HEAD
-	sails.log.info('Generating Sails project (' + appName + ')...');
 
-	// Create default app structure
-	utils.copyBoilerplate('public', outputPath + '/public');
-	utils.copyBoilerplate('assets', outputPath + '/assets');
-	utils.copyBoilerplate('api', outputPath + '/api');
-	utils.copyBoilerplate('config', outputPath + '/config');
-
-	// Generate session secret
-	var boilerplatePath = __dirname + '/boilerplates/config/session.js';
-	var newSessionConfig = ejs.render(fs.readFileSync(boilerplatePath, 'utf8'), {
-		secret: require('../lib/session').generateSecret()
-	});
-	fs.createFileSync(outputPath + '/config/session.js');
-	fs.writeFileSync(outputPath + '/config/session.js', newSessionConfig, 'utf8');
-
-	// Different stuff for different view engines
-	if (templateLang === 'handlebars') templateLang = 'hbs';
-
-	utils.copyBoilerplate('views/' + templateLang, outputPath + '/views');
-
-	var viewConfig = {
-		viewEngine: templateLang
-=======
 	/**
 	 * Expose `sails new` functionality
 	 */
@@ -176,7 +152,7 @@
 		// 			instead of copying the directory over directly, 
 		//			since it would be much quicker, and wouldn't hurt anything
 		utils.copySails(outputPath + '/node_modules/sails');
->>>>>>> 58b95432
+
 	};
 
 
