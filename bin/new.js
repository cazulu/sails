module.exports = function(sails) {


	/**
	 * Module dependencies.
	 */

	var _ = require('lodash'),
		utils = require('./utils')(sails),
		fs = utils.fs,
		ejs = require('ejs'),
		Session = require('../lib/session')(sails);


	// Output in directory where cmdline tool was run
	var outputPath = '.';

	// If coffeescript is not installed, fail silently
	try {
		require('coffee-script');
		sails.log.verbose('Enabling CoffeeScript...');
	} catch (e) {
		sails.log.verbose('CoffeeScript not installed.');
	}


	/**
	 * Expose `sails new` functionality
	 */

	return function createNewApp(options) {

		// Whether the project is being made in an existing directory or not
		var existingDirectory;

		// If app is being created inside the current directory
		if (options.appName === '.') {

			// The app name is the current directory name
			options.appName = _.last(process.cwd().split('/'));

			// Set the current directory to the parent directory of the new app
			process.chdir('../');

			// This will be checked to determine if a new app directory needs to be made
			existingDirectory = true;
		}

		// Check if the options.appName is an absolute path, if so don't prepend './'
		if (options.appName.substr(0, 1) === '/') {
			outputPath = options.appName;
		} else {
			outputPath = outputPath + '/' + options.appName;
		}

		// If app is being created in new directory
		if (!existingDirectory) {

			// Check if there is a directory in the current directory with the new
			// app name, log and exit if there is
			utils.verifyDoesntExist(outputPath, 'A file or directory already exists at: ' + outputPath);

			// Create a directory with the specified app name
			utils.generateDir(outputPath);
		}

		sails.log.debug('Building new Sails.js app in ' + outputPath + '...');
		if (options.useLinker) {
			sails.log.info('Using asset linker...');
		}

		// options.useLinker will determin the assets dir stucture for the new sails project 
		if (options.useLinker) {
			utils.copyBoilerplate('linkerAssets', outputPath + '/assets');
		} else {
			utils.copyBoilerplate('assets', outputPath + '/assets');
		}

		// Add these boilerplate dirs regardless
		utils.copyBoilerplate('api', outputPath + '/api');
		utils.copyBoilerplate('config', outputPath + '/config', function() {

			// Generate session secret
			var sessionBoilerplatePath = __dirname + '/boilerplates/config/session.js';
			var newSessionConfig = ejs.render(fs.readFileSync(sessionBoilerplatePath, 'utf8'), {
				secret: Session.generateSecret()
			});
			fs.writeFileSync(outputPath + '/config/session.js', newSessionConfig, 'utf8');
		});

		// Different stuff for different view engines
		if (options.templateLang === 'handlebars') options.templateLang = 'hbs';

<<<<<<< HEAD
		utils.copyBoilerplate('views/' + options.templateLang, outputPath + '/views', function() {
=======
		// Disable template layout for jade and haml
		if (templateLang === 'jade' || templateLang === 'haml') {
			var templateLayout = false;
		} else {
			var templateLayout = '\'layout\'';
		}

		utils.copyBoilerplate('views/' + templateLang, outputPath + '/views', function() {
>>>>>>> 59b96670

			// If using linker, override the layout file with linker layout file
			if (options.useLinker) {

				if (options.templateLang !== 'ejs') {
					sails.log.warn('Automatic asset linking is not implemented for the `' + options.templateLang + '` view ' +
						'engine at this time. You must modify the Gruntfile yourself for this feature to work.');
				}
				utils.copyBoilerplate('linkerLayouts/' + options.templateLang, outputPath + '/views');
			}
<<<<<<< HEAD
		});

		var viewConfig = {
			viewEngine: options.templateLang
		};

		if (options.templateLang === 'jade' || options.templateLang === 'haml') {
			viewConfig.layout = false;
		}

		fs.createFileSync(outputPath + '/config/views.js');
		fs.writeFileSync(outputPath + '/config/views.js', 'module.exports = ' + JSON.stringify(viewConfig, null, '\t').split('"').join('\'') + ';');
=======
>>>>>>> 59b96670

			// Insert view engine and template layout in views config
			var viewsBoilerplatePath = __dirname + '/boilerplates/config/views.js';
			var newViewsConfig = ejs.render(fs.readFileSync(viewsBoilerplatePath, 'utf8'), {
				engine: templateLang,
				layout: templateLayout
			});
			fs.writeFileSync(outputPath + '/config/views.js', newViewsConfig, 'utf8');
		});

		// Default app launcher file (for situations where sails lift isn't good enough)
		utils.generateFile('app.js', outputPath + '/app.js');

		// Create .gitignore
		utils.generateFile('gitignore', outputPath + '/.gitignore');

		// Generate package.json
		sails.log.verbose('Generating package.json...');
		fs.writeFileSync(outputPath + '/package.json', JSON.stringify({
			name: options.appName,
			'private': true,
			version: '0.0.0',
			description: 'a Sails application',
			dependencies: {
				sails			: sails.version,
				grunt			: '0.4.1',
				'sails-disk'	: '~0.9.0',
				ejs				: '0.8.4',
				optimist		: '0.3.4' // TODO: remove this and handle it differently (maybe)
			},
			scripts: {
				// Include this later when we have "sails test" ready.
				// test: './node_modules/mocha/bin/mocha -b',
				start: 'node app.js',
				debug: 'node debug app.js'
			},
			main: 'app.js',
			repository: '',
			author: '',
			license: ''
		}, null, 4));

		// Copy Gruntfile
		sails.log.verbose('Generating Gruntfile...');
		utils.generateFile('Gruntfile.js', outputPath + '/Gruntfile.js');

		// Generate README
		sails.log.verbose('Generating README.md...');
		fs.writeFileSync(outputPath + '/README.md', '# ' + options.appName + '\n### a Sails application');

		// Copy dependencies (to avoid having to do a local npm install in new projects)
		utils.generateDir(outputPath + '/node_modules');
		utils.copySailsDependency('optimist', outputPath + '/node_modules');
		utils.copySailsDependency('sails-disk', outputPath + '/node_modules');
		utils.copySailsDependency('ejs', outputPath + '/node_modules');

		// Other grunt dependencies are automatically pulled from sails core deps.
		utils.copySailsDependency('grunt', outputPath + '/node_modules');

		// Conditionally, copy Sails itself into new project as a local dependency
		if (options.copySails) {
			utils.copySails(outputPath + '/node_modules/sails', copySails_cb);

			// Using a symbolic link is much quicker than copying the directory over directly, 
			// but it serves no purpose, since the global sails will be used automatically 
			// if no local dependency exists
			// var sailsGlobalInstallPath = __dirname + '/../.';
			// fs.symlinkSync(sailsGlobalInstallPath, outputPath + '/node_modules/sails', 'dir');
		}
		else copySails_cb();


		// Let the user know that `sails new` was successful
		function copySails_cb (err) {
			console.log('');
			sails.log.info('New app created!');
		}
	};


};<|MERGE_RESOLUTION|>--- conflicted
+++ resolved
@@ -91,9 +91,7 @@
 		// Different stuff for different view engines
 		if (options.templateLang === 'handlebars') options.templateLang = 'hbs';
 
-<<<<<<< HEAD
-		utils.copyBoilerplate('views/' + options.templateLang, outputPath + '/views', function() {
-=======
+
 		// Disable template layout for jade and haml
 		if (templateLang === 'jade' || templateLang === 'haml') {
 			var templateLayout = false;
@@ -102,7 +100,6 @@
 		}
 
 		utils.copyBoilerplate('views/' + templateLang, outputPath + '/views', function() {
->>>>>>> 59b96670
 
 			// If using linker, override the layout file with linker layout file
 			if (options.useLinker) {
@@ -113,7 +110,6 @@
 				}
 				utils.copyBoilerplate('linkerLayouts/' + options.templateLang, outputPath + '/views');
 			}
-<<<<<<< HEAD
 		});
 
 		var viewConfig = {
@@ -126,8 +122,6 @@
 
 		fs.createFileSync(outputPath + '/config/views.js');
 		fs.writeFileSync(outputPath + '/config/views.js', 'module.exports = ' + JSON.stringify(viewConfig, null, '\t').split('"').join('\'') + ';');
-=======
->>>>>>> 59b96670
 
 			// Insert view engine and template layout in views config
 			var viewsBoilerplatePath = __dirname + '/boilerplates/config/views.js';
