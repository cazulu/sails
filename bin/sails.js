#!/usr/bin/env node

// Dependencies
var _ = require('lodash');
_.str = require('underscore.string');
var ejs = require('ejs');
var fs = require('fs-extra');
var utils = require('./utils.js');
var generate = require('./generate.js');
var forever = require('forever');

// Make existsSync not crash on older versions of Node
fs.existsSync = fs.existsSync || require('path').existsSync;

var argv = require('optimist').argv;
require('coffee-script');

// Build mock sails object
var sails = require('./mockSails.js');

// Stringify args
argv._ = _.map(argv._, function(arg) {
	return arg + '';
});

// Known errors
var errors = {
	badLocalSails: function(requiredVersion) {
		return 'You may consider reinstalling Sails locally (npm install sails@' + requiredVersion + ').';
	}
};

// Read package.json file in specified path

function getPackage(path) {
	path = _.str.rtrim(path, '/');
	var packageJson = fs.readFileSync(path + '/package.json', 'utf-8');
	try {
		packageJson = JSON.parse(packageJson);
	} catch (e) {
		return false;
	}
	return packageJson;
}

// Start this app
if (argv._[0] && _.contains(['lift', 'raise', 'launch', 'start', 'server', 'run', 's', 'l'], argv._[0])) {

<<<<<<< HEAD
	var localSailsPath = sails.config.appPath + '/node_modules/sails';

	// Check project package.json for sails.js dependency version and
	// If no package.json file exists, don't try to start the server
	if (fs.existsSync(sails.config.appPath + '/package.json')) {
		appPackageJson = getPackage(sails.config.appPath);
	} else {
		sails.log.error('Cannot read package.json in the current directory.  ' +
			'It could be missing or corrupt.  ' +
			'Are you sure this is a sails app?');
		process.exit(1);
	}

	// If sails dependency unspecified, allow anything, but throw a warning
	var requiredSailsVersion = 0;
	if (!(appPackageJson.dependencies && appPackageJson.dependencies.sails)) {
		sails.log.warn('The app in the current directory does not list sails as a dependency.');
	} else {
		requiredSailsVersion = appPackageJson.dependencies && appPackageJson.dependencies.sails;
	}

	// check if node_modules/sails exists in current directory
	if (fs.existsSync(localSailsPath)) {

		// check package.json INSIDE local install of Sails
		// No package.json means local sails means it must be corrupted
		if (!fs.existsSync(localSailsPath + '/package.json')) {
			sails.log.error('Locally installed Sails.js has corrupted or missing package.json file.');
			sails.log.error(errors.badLocalSails(requiredSailsVersion));
			process.exit(1);
		}

		// Read package.json to detect version
		var localSailsPackage = fs.readFileSync(localSailsPath + '/package.json', 'utf-8');
		try {
			localSailsPackage = JSON.parse(localSailsPackage);
		} catch (e) {
			sails.log.error('Unable to parse package.json in local node_modules/sails!\n');
			sails.log.error(errors.badLocalSails(requiredSailsVersion));
			process.exit(1);
		}

		// Error out if it has the wrong version in its package.json

		// TODO: use npm's native version comparator
		if (requiredSailsVersion !== localSailsPackage.version) {
			sails.log.error('This app specifies Sails version ' + requiredSailsVersion + ', but local node_modules/sails version is ' + localSailsPackage.version);
			sails.log.error(errors.badLocalSails(requiredSailsVersion));
		}


		// If we made it this far, we're good to go-- fire 'er up, chief
		require(sails.config.appPath + '/node_modules/sails/lib/sails.js').lift(argv);

	}
	// otherwise, copy the global installation of sails locally
	else {
		var globalSailsPath = __dirname + '/../';
		require('../lib/sails').lift(argv);

		// sails.log.verbose("Installing Sails in this project...");
		// fs.mkdirsSync(localSailsPath);
		// fs.copy(globalSailsPath, localSailsPath, function(err) {
		// 	if(err) throw new Error(err);
		// });
	}
=======
	require('./lift.js')(argv);
>>>>>>> 883b0d78
}
// // Daemonize server
// else if(argv.d || argv._[0] && _.contains(['forever'], argv._[0])) {
// 	var forever = require('forever');
// 	forever.startServer();
// 	forever.startDaemon('sails lift');

// 	// Create temporary app file
// 	// fs.writeFileSync(sails.config.appPath + '/app.js', function (){});
// 	// copy down global install of sails locally if one doesn't already exist
// 	// if(!fs.existsSync(sails.config.appPath + '/node_modules/sails')) {}

// 	// run file
// }
// // Stop all servers
// else if(argv._[0] && _.contains(['stop', 'kill'], argv._[0])) {

// }


// Check if console was requested, if so, launch console
else if (_.contains(['console'], argv._[0])) {
	sails.log.ship();
	sails.log('Welcome to Sails (v'+sails.version +')');
	sails.log('( to exit, type <CTRL>+<C> )');

	// TODO: instead of lifting the servers, just fire up the ORM and include all the modules

	require('../lib/sails').lift({
		log: {
			level: 'silent'
		}
	}, function() {
		repl = require("repl").start("sails> ");
		repl.on('exit', function() {
			sails.log.verbose('Closing console');
			process.exit();
		});
	});
	return; //exit before accidently starting a second sails.
}

// Check for newer version and upgrade if available.
else if (_.contains(['upgrade'], argv._[0])) {
	var sys = require('sys');
	var exec = require('child_process').exec;
	var child;
	var http = require('http');
	var newest;
	var current;
	var options = {
		host: 'registry.npmjs.org',
		port: 80,
		path: '/sails'
	};
	http.get(options, function(res) {
		var jsond = '';
		var body = '';
		res.on('data', function (chunk) {
			body += chunk;
		});
		res.on('end', function () {
			jsond = JSON.parse(body);
			if (jsond['dist-tags'].latest > sails.version) {
				// executes `pwd`
				child = exec("npm install sails@" + jsond['dist-tags'].latest, function (error, stdout, stderr) {
					if (error !== null) {
						console.log('exec error: ' + error);
					}
					console.log("Upgrade Complete:  You are now on Sails Version: "+jsond['dist-tags'].latest);
				});
			} else {
				console.log("Already Up To Date");
			}
		});
	}).on('error', function(e) {
		console.error(e);
	});
}
// Get the sails version
else if (argv.v || argv.version || (argv._[0] && _.contains(['v', 'version'], argv._[0]))) {
	sails.log.info('v' + sails.version);
}
// Basic usage
else if (argv._.length === 0) {
	console.log('');
	sails.log('Welcome to Sails! (v'+sails.version + ')');
	console.log('');
	sailsUsage();
}
// Generate file(s)
else if (argv._[0] && (argv._[0].match(/^g$|^ge$|^gen$|^gene$|^gener$|^genera$|^generat$|^generate$/) || argv.g || argv.generate)) {

	verifyArg(1, 'Please specify the name for the new model and controller as the second argument.');


	// Generate a model
	if (argv._[1] === 'model') {
		var entity = argv._[2];
		verifyArg(2, 'Please specify the name for the new model as the third argument.');

		// Figure out attributes based on args
		var options = _.extend({}, argv);
		var args = argv._.splice(3);
		options.attributes = [];
		_.each(args,function(attribute,i){
			var parts = attribute.split(':');
			if (!parts[1]) {
				sails.log.error('Please specify the type for attribute '+(i+1)+ ' "'+parts[0]+'".');
				process.exit(1);
			}
			options.attributes.push({
				name: parts[0],
				type: parts[1].toUpperCase()
			});
		});

		sails.log.warn('In order to serve the blueprint API for this model, you must now also generate an empty controller.');
		sails.log.warn('If you want this behavior, run \'sails generate controller '+ entity +'\' to create a blank controller.');
		generate.generateModel(entity, options);
	}

	// Generate a controller
	else if (argv._[1] === 'controller') {
		var entity = argv._[2];
		verifyArg(2, 'Please specify the name for the new controller as the third argument.');

		// Figure out actions based on args
		var options = _.extend({}, argv);
		options.actions = argv._.splice(3);

		generate.generateController(entity, options);
	}

	// // Generate a view
	// else if(argv._[1] === 'view') {
	// 	var entity = argv._[2];
	// 	verifyArg(2, "Please specify the name for the new view as the third argument.");
	// 	// Figure out actions based on args
	// 	var options = _.extend({},argv);
	// 	options.actions = argv._.splice(3);
	// 	generate.generateView(entity, options);
	// }
	
	// Generate an adapter
	else if (argv._[1] === 'adapter') {
		var entity = argv._[2];
		verifyArg(2, "Please specify the name for the new argument as the third argument.");

		// Figure out attributes based on args
		var options = _.extend({}, argv);
		generate.generateAdapter(entity, options);
	}
	// Otherwise generate a model and controller
	else {
		var entity = argv._[1];
		verifyArg(1, "Please specify the name of the entity as the second argument to generate a model, controller, and view.");
		sails.log.info("Generating model and controller for " + entity);

		var options = _.extend({}, argv);
		options.actions = argv._.splice(2);

		generate.generateModel(entity, options);
		generate.generateController(entity, options);
	}
}



// Create a new app
// second argument == app name
else if (argv._[0].match(/^new$/)) {

	verifyArg(1, "Please specify the name of the new project directory to create: e.g.\n sails new <appName>");

	// Default to ejs templates for new projects, but allow user to override with --template
	var template = 'ejs';
	if (argv.template) {
		template = argv.template;
	}
	require('./new.js')(argv._[1], template);
}

// Unknown command, print out usage
else {
	console.log('');
	sailsUsage();
	sails.log.error (argv._[0] + ' is not a valid action.');
}

<<<<<<< HEAD
function createNewApp(appName, templateLang) {
	// Whether the project being made in an existing directory or not
	var existingDirectory;

	// If app is being created inside the current directory
	if (appName === '.') {

		// The app name is the current directory name
		appName = _.last(process.cwd().split('/'));

		// Set the current directory to the parent directory of the new app
		process.chdir('../');

		// This will be checked to determine if a new app directory needs to be made
		existingDirectory = true;
	}

	// Check if the appName is an absolute path, if so don't prepend './'
	if (appName.substr(0, 1) === '/') {
		outputPath = appName;
	} else {
		outputPath = outputPath + '/' + appName;
	}

	// If app is being created in new directory
	if (!existingDirectory) {

		// Check if there is a directory in the current directory with the new
		// app name, log and exit if there is
		verifyDoesntExist(outputPath, 'A file or directory already exists at: ' + outputPath);

		// Create a directory with the specified app name
		generateDir();
	}

	sails.log.info('Generating Sails project (' + appName + ')...');

	// Create default app structure
	copyBoilerplate('public', 'public');
	copyBoilerplate('assets', 'assets');
	copyBoilerplate('api', 'api');
	copyBoilerplate('config', 'config');

	// Different stuff for different view engines
	if (templateLang === 'handlebars') templateLang = 'hbs';

	copyBoilerplate('views/' + templateLang, 'views');

	var viewConfig = {
		viewEngine: templateLang
	};

	if (templateLang === 'jade' || templateLang === 'haml') {
		viewConfig.layout = false;
	}

	fs.createFileSync(outputPath + '/config/views.js');
	fs.writeFileSync(outputPath + '/config/views.js', 'module.exports = ' +
		JSON.stringify(viewConfig , null, '\t').split('"').join('\'') + ';');


	// Default app launcher file (for situations where sails lift isn't good enough)
	generateFile('app.js', 'app.js');

	// Create .gitignore
	generateFile('gitignore', '.gitignore');

	// Generate package.json
	sails.log.debug('Generating package.json...');
	fs.writeFileSync(outputPath + '/package.json', JSON.stringify({
		name: appName,
		'private': true,
		version: '0.0.0',
		description: 'a Sails application',
		dependencies: {
			sails: sails.version,
			'optimist': '0.4.0'
		},
		scripts: {
			// Include this later when we have "sails test" ready.
			// test: './node_modules/mocha/bin/mocha -b',
			start: 'node app.js',
			debug: 'node debug app.js'
		},
		main: 'app.js',
		repository: '',
		author: '',
		license: 'MIT'
	}, null, 4));

	// Generate README
	sails.log.debug('Generating README.md...');
	fs.writeFileSync(outputPath + '/README.md', '# ' + appName + '\n### a Sails application');
}

=======


>>>>>>> 883b0d78

// Display usage
function sailsUsage() {
	function leftColumn (str) {
		var n = (33-str.length);
		return str + _.str.repeat(' ',n);
	}

	var usage = 'Usage: sails <command>\n\n';
	usage += leftColumn('sails lift') + 'Run this Sails app (in the current dir)\n';
	usage += leftColumn('  [--dev]') + 'with development environment specified \n';
	usage += leftColumn('  [--prod]') + 'with production environment specified \n';
	usage += leftColumn('sails console') + 'Run this Sails app (in the current dir & in interactive mode.)\n';
	usage += leftColumn('sails new <appName>') + 'Create a new Sails project in the current dir\n';
	usage += leftColumn('sails generate <foo>') + 'Generate api/models/Foo.js and api/controllers/FooController.js\n';
	usage += leftColumn('sails generate model <foo>') + 'Generate api/models/Foo.js\n';
	usage += leftColumn('sails generate controller <foo>') + 'Generate api/controllers/FooController.js\n';
	usage += leftColumn('sails version') + 'Get the current globally installed Sails version';

	sails.log.info(usage);
}


// Verify that an argument exists
function verifyArg(argNo, msg) {
	if (!argv._[argNo]) {
		sails.log.error(msg);
		process.exit(1);
	}
}<|MERGE_RESOLUTION|>--- conflicted
+++ resolved
@@ -46,76 +46,7 @@
 // Start this app
 if (argv._[0] && _.contains(['lift', 'raise', 'launch', 'start', 'server', 'run', 's', 'l'], argv._[0])) {
 
-<<<<<<< HEAD
-	var localSailsPath = sails.config.appPath + '/node_modules/sails';
-
-	// Check project package.json for sails.js dependency version and
-	// If no package.json file exists, don't try to start the server
-	if (fs.existsSync(sails.config.appPath + '/package.json')) {
-		appPackageJson = getPackage(sails.config.appPath);
-	} else {
-		sails.log.error('Cannot read package.json in the current directory.  ' +
-			'It could be missing or corrupt.  ' +
-			'Are you sure this is a sails app?');
-		process.exit(1);
-	}
-
-	// If sails dependency unspecified, allow anything, but throw a warning
-	var requiredSailsVersion = 0;
-	if (!(appPackageJson.dependencies && appPackageJson.dependencies.sails)) {
-		sails.log.warn('The app in the current directory does not list sails as a dependency.');
-	} else {
-		requiredSailsVersion = appPackageJson.dependencies && appPackageJson.dependencies.sails;
-	}
-
-	// check if node_modules/sails exists in current directory
-	if (fs.existsSync(localSailsPath)) {
-
-		// check package.json INSIDE local install of Sails
-		// No package.json means local sails means it must be corrupted
-		if (!fs.existsSync(localSailsPath + '/package.json')) {
-			sails.log.error('Locally installed Sails.js has corrupted or missing package.json file.');
-			sails.log.error(errors.badLocalSails(requiredSailsVersion));
-			process.exit(1);
-		}
-
-		// Read package.json to detect version
-		var localSailsPackage = fs.readFileSync(localSailsPath + '/package.json', 'utf-8');
-		try {
-			localSailsPackage = JSON.parse(localSailsPackage);
-		} catch (e) {
-			sails.log.error('Unable to parse package.json in local node_modules/sails!\n');
-			sails.log.error(errors.badLocalSails(requiredSailsVersion));
-			process.exit(1);
-		}
-
-		// Error out if it has the wrong version in its package.json
-
-		// TODO: use npm's native version comparator
-		if (requiredSailsVersion !== localSailsPackage.version) {
-			sails.log.error('This app specifies Sails version ' + requiredSailsVersion + ', but local node_modules/sails version is ' + localSailsPackage.version);
-			sails.log.error(errors.badLocalSails(requiredSailsVersion));
-		}
-
-
-		// If we made it this far, we're good to go-- fire 'er up, chief
-		require(sails.config.appPath + '/node_modules/sails/lib/sails.js').lift(argv);
-
-	}
-	// otherwise, copy the global installation of sails locally
-	else {
-		var globalSailsPath = __dirname + '/../';
-		require('../lib/sails').lift(argv);
-
-		// sails.log.verbose("Installing Sails in this project...");
-		// fs.mkdirsSync(localSailsPath);
-		// fs.copy(globalSailsPath, localSailsPath, function(err) {
-		// 	if(err) throw new Error(err);
-		// });
-	}
-=======
 	require('./lift.js')(argv);
->>>>>>> 883b0d78
 }
 // // Daemonize server
 // else if(argv.d || argv._[0] && _.contains(['forever'], argv._[0])) {
@@ -306,106 +237,8 @@
 	sails.log.error (argv._[0] + ' is not a valid action.');
 }
 
-<<<<<<< HEAD
-function createNewApp(appName, templateLang) {
-	// Whether the project being made in an existing directory or not
-	var existingDirectory;
-
-	// If app is being created inside the current directory
-	if (appName === '.') {
-
-		// The app name is the current directory name
-		appName = _.last(process.cwd().split('/'));
-
-		// Set the current directory to the parent directory of the new app
-		process.chdir('../');
-
-		// This will be checked to determine if a new app directory needs to be made
-		existingDirectory = true;
-	}
-
-	// Check if the appName is an absolute path, if so don't prepend './'
-	if (appName.substr(0, 1) === '/') {
-		outputPath = appName;
-	} else {
-		outputPath = outputPath + '/' + appName;
-	}
-
-	// If app is being created in new directory
-	if (!existingDirectory) {
-
-		// Check if there is a directory in the current directory with the new
-		// app name, log and exit if there is
-		verifyDoesntExist(outputPath, 'A file or directory already exists at: ' + outputPath);
-
-		// Create a directory with the specified app name
-		generateDir();
-	}
-
-	sails.log.info('Generating Sails project (' + appName + ')...');
-
-	// Create default app structure
-	copyBoilerplate('public', 'public');
-	copyBoilerplate('assets', 'assets');
-	copyBoilerplate('api', 'api');
-	copyBoilerplate('config', 'config');
-
-	// Different stuff for different view engines
-	if (templateLang === 'handlebars') templateLang = 'hbs';
-
-	copyBoilerplate('views/' + templateLang, 'views');
-
-	var viewConfig = {
-		viewEngine: templateLang
-	};
-
-	if (templateLang === 'jade' || templateLang === 'haml') {
-		viewConfig.layout = false;
-	}
-
-	fs.createFileSync(outputPath + '/config/views.js');
-	fs.writeFileSync(outputPath + '/config/views.js', 'module.exports = ' +
-		JSON.stringify(viewConfig , null, '\t').split('"').join('\'') + ';');
-
-
-	// Default app launcher file (for situations where sails lift isn't good enough)
-	generateFile('app.js', 'app.js');
-
-	// Create .gitignore
-	generateFile('gitignore', '.gitignore');
-
-	// Generate package.json
-	sails.log.debug('Generating package.json...');
-	fs.writeFileSync(outputPath + '/package.json', JSON.stringify({
-		name: appName,
-		'private': true,
-		version: '0.0.0',
-		description: 'a Sails application',
-		dependencies: {
-			sails: sails.version,
-			'optimist': '0.4.0'
-		},
-		scripts: {
-			// Include this later when we have "sails test" ready.
-			// test: './node_modules/mocha/bin/mocha -b',
-			start: 'node app.js',
-			debug: 'node debug app.js'
-		},
-		main: 'app.js',
-		repository: '',
-		author: '',
-		license: 'MIT'
-	}, null, 4));
-
-	// Generate README
-	sails.log.debug('Generating README.md...');
-	fs.writeFileSync(outputPath + '/README.md', '# ' + appName + '\n### a Sails application');
-}
-
-=======
-
-
->>>>>>> 883b0d78
+
+
 
 // Display usage
 function sailsUsage() {
